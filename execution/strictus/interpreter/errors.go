package interpreter

import (
	"bamboo-runtime/execution/strictus/ast"
	"fmt"
)

// SecondaryError

// SecondaryError is an interface for errors that provide a secondary error message
//
type SecondaryError interface {
	SecondaryError() string
}

// astTypeConversionError

type astTypeConversionError struct {
	invalidASTType ast.Type
}

func (e *astTypeConversionError) Error() string {
	return fmt.Sprintf("cannot convert unsupported AST type: %#+v", e.invalidASTType)
}

// unsupportedAssignmentTargetExpression

type unsupportedAssignmentTargetExpression struct {
	target ast.Expression
}

func (e *unsupportedAssignmentTargetExpression) Error() string {
	return fmt.Sprintf("cannot assign to unsupported target expression: %#+v", e.target)
}

// unsupportedOperation

type unsupportedOperation struct {
	kind      OperationKind
	operation ast.Operation
	pos       *ast.Position
}

func (e *unsupportedOperation) Error() string {
<<<<<<< HEAD
	return fmt.Sprintf("can't evaluate unsupported %s operation: %s", e.kind.Name(), e.operation.Symbol())
=======
	return fmt.Sprintf("cannot evaluate unsupported %s operation: %s", e.kind.Name(), e.operation.String())
}

// ProgramError

type ProgramError interface {
	error
	ast.HasPosition
	isProgramError()
>>>>>>> 73f8569a
}

// NotDeclaredError

type NotDeclaredError struct {
	ExpectedKind DeclarationKind
	Name         string
	StartPos     *ast.Position
	EndPos       *ast.Position
}

func (e *NotDeclaredError) Error() string {
	return fmt.Sprintf("cannot find %s `%s` in this scope", e.ExpectedKind.Name(), e.Name)
}

func (e *NotDeclaredError) SecondaryError() string {
	return "not found in this scope"
}

func (e *NotDeclaredError) StartPosition() *ast.Position {
	return e.StartPos
}

func (e *NotDeclaredError) EndPosition() *ast.Position {
	return e.EndPos
}

// NotCallableError

type NotCallableError struct {
	Value    Value
	StartPos *ast.Position
	EndPos   *ast.Position
}

func (e *NotCallableError) Error() string {
	return fmt.Sprintf("cannot call value: %#+v", e.Value)
}

func (e *NotCallableError) StartPosition() *ast.Position {
	return e.StartPos
}

func (e *NotCallableError) EndPosition() *ast.Position {
	return e.EndPos
}

// NotIndexableError

type NotIndexableError struct {
	Value    Value
	StartPos *ast.Position
	EndPos   *ast.Position
}

func (e *NotIndexableError) Error() string {
	return fmt.Sprintf("cannot index into value: %#+v", e.Value)
}

func (e *NotIndexableError) StartPosition() *ast.Position {
	return e.StartPos
}

func (e *NotIndexableError) EndPosition() *ast.Position {
	return e.EndPos
}

// InvalidUnaryOperandError

type InvalidUnaryOperandError struct {
	Operation    ast.Operation
	ExpectedType Type
	Value        Value
	StartPos     *ast.Position
	EndPos       *ast.Position
}

func (e *InvalidUnaryOperandError) Error() string {
	return fmt.Sprintf(
		"cannot apply unary operation %s to value: %#+v. Expected type %s",
		e.Operation.Symbol(),
		e.Value,
		e.ExpectedType.String(),
	)
}

func (e *InvalidUnaryOperandError) StartPosition() *ast.Position {
	return e.StartPos
}

func (e *InvalidUnaryOperandError) EndPosition() *ast.Position {
	return e.EndPos
}

// InvalidBinaryOperandError

type InvalidBinaryOperandError struct {
	Operation    ast.Operation
	Side         OperandSide
	ExpectedType Type
	Value        Value
	StartPos     *ast.Position
	EndPos       *ast.Position
}

func (e *InvalidBinaryOperandError) Error() string {
	return fmt.Sprintf(
		"cannot apply binary operation %s to %s-hand value: %s. Expected type %s",
		e.Operation.Symbol(),
		e.Side.Name(),
		e.Value,
		e.ExpectedType.String(),
	)
}

<<<<<<< HEAD
// InvalidBinaryOperandTypesError

type InvalidBinaryOperandTypesError struct {
	Operation     ast.Operation
	ExpectedType  Type
	LeftValue     Value
	RightValue    Value
	StartPosition *ast.Position
	EndPosition   *ast.Position
}

func (e *InvalidBinaryOperandTypesError) Error() string {
	return fmt.Sprintf(
		"can't apply binary operation %s to values: %s, %s. Expected type %s",
		e.Operation.Symbol(),
		e.LeftValue, e.RightValue,
		e.ExpectedType.String(),
	)
=======
func (e *InvalidBinaryOperandError) StartPosition() *ast.Position {
	return e.StartPos
}

func (e *InvalidBinaryOperandError) EndPosition() *ast.Position {
	return e.EndPos
>>>>>>> 73f8569a
}

// ArgumentCountError

type ArgumentCountError struct {
	ParameterCount int
	ArgumentCount  int
	StartPos       *ast.Position
	EndPos         *ast.Position
}

func (e *ArgumentCountError) Error() string {
	return fmt.Sprintf(
		"incorrect number of arguments: got %d, need %d",
		e.ArgumentCount,
		e.ParameterCount,
	)
}

func (e *ArgumentCountError) StartPosition() *ast.Position {
	return e.StartPos
}

func (e *ArgumentCountError) EndPosition() *ast.Position {
	return e.EndPos
}

// RedeclarationError

type RedeclarationError struct {
	Name string
	Pos  *ast.Position
}

func (e *RedeclarationError) Error() string {
	return fmt.Sprintf("cannot redeclare already declared identifier: %s", e.Name)
}

func (e *RedeclarationError) StartPosition() *ast.Position {
	return e.Pos
}

func (e *RedeclarationError) EndPosition() *ast.Position {
	return e.Pos
}

// AssignmentToConstantError

type AssignmentToConstantError struct {
	Name     string
	StartPos *ast.Position
	EndPos   *ast.Position
}

func (e *AssignmentToConstantError) Error() string {
	return fmt.Sprintf("cannot assign to constant: %s", e.Name)
}

func (e *AssignmentToConstantError) StartPosition() *ast.Position {
	return e.StartPos
}

func (e *AssignmentToConstantError) EndPosition() *ast.Position {
	return e.EndPos
}

// InvalidIndexValueError

type InvalidIndexValueError struct {
	Value    Value
	StartPos *ast.Position
	EndPos   *ast.Position
}

func (e *InvalidIndexValueError) Error() string {
	return fmt.Sprintf("cannot index with value: %#+v", e.Value)
}

func (e *InvalidIndexValueError) StartPosition() *ast.Position {
	return e.StartPos
}

func (e *InvalidIndexValueError) EndPosition() *ast.Position {
	return e.EndPos
}<|MERGE_RESOLUTION|>--- conflicted
+++ resolved
@@ -42,10 +42,7 @@
 }
 
 func (e *unsupportedOperation) Error() string {
-<<<<<<< HEAD
-	return fmt.Sprintf("can't evaluate unsupported %s operation: %s", e.kind.Name(), e.operation.Symbol())
-=======
-	return fmt.Sprintf("cannot evaluate unsupported %s operation: %s", e.kind.Name(), e.operation.String())
+	return fmt.Sprintf("cannot evaluate unsupported %s operation: %s", e.kind.Name(), e.operation.Symbol())
 }
 
 // ProgramError
@@ -54,7 +51,6 @@
 	error
 	ast.HasPosition
 	isProgramError()
->>>>>>> 73f8569a
 }
 
 // NotDeclaredError
@@ -170,16 +166,23 @@
 	)
 }
 
-<<<<<<< HEAD
+func (e *InvalidBinaryOperandError) StartPosition() *ast.Position {
+	return e.StartPos
+}
+
+func (e *InvalidBinaryOperandError) EndPosition() *ast.Position {
+	return e.EndPos
+}
+
 // InvalidBinaryOperandTypesError
 
 type InvalidBinaryOperandTypesError struct {
-	Operation     ast.Operation
-	ExpectedType  Type
-	LeftValue     Value
-	RightValue    Value
-	StartPosition *ast.Position
-	EndPosition   *ast.Position
+	Operation    ast.Operation
+	ExpectedType Type
+	LeftValue    Value
+	RightValue   Value
+	StartPos     *ast.Position
+	EndPos       *ast.Position
 }
 
 func (e *InvalidBinaryOperandTypesError) Error() string {
@@ -189,14 +192,14 @@
 		e.LeftValue, e.RightValue,
 		e.ExpectedType.String(),
 	)
-=======
-func (e *InvalidBinaryOperandError) StartPosition() *ast.Position {
-	return e.StartPos
-}
-
-func (e *InvalidBinaryOperandError) EndPosition() *ast.Position {
-	return e.EndPos
->>>>>>> 73f8569a
+}
+
+func (e *InvalidBinaryOperandTypesError) StartPosition() *ast.Position {
+	return e.StartPos
+}
+
+func (e *InvalidBinaryOperandTypesError) EndPosition() *ast.Position {
+	return e.EndPos
 }
 
 // ArgumentCountError
