--- conflicted
+++ resolved
@@ -17,23 +17,14 @@
 // existing features:
 //  - the same BLS set-up in bls.go
 //  - Use the proof of possession (PoP) to prevent the Rogue public-key attack.
-<<<<<<< HEAD
-//  - Non-interactive aggregation of multiple signatures into one.
-//  - Non-interactive aggregation of multiple private keys into one.
-//  - Non-interactive aggregation of multiple public keys into one.
-//  - Non-interactive subtraction of multiple public keys from an aggregated public key.
-//  - Multi-signature verification of an aggregated signature of a single message under multiple
-//  public keys.
-//  - Multi-signature verification of an aggregated signature of distinct messages, each under multiple
-//  public keys.
-=======
 //  - Non-interactive aggregation of private keys, public keys and signatures.
 //  - Non-interactive subtraction of multiple public keys from a (aggregated) public key.
-//  - Multi-signature verification of an aggregated signatures of a single message
+//  - Multi-signature verification of an aggregated signature of a single message
 //  under multiple public keys.
+//  - Multi-signature verification of an aggregated signature of multiple messages under
+//  multiple public keys.
 //  - batch verification of multiple signatures of a single message under multiple
-//  public keys: use a binary tree of aggregations to find invalid signatures.
->>>>>>> cda222ba
+//  public keys: use a binary tree of aggregations to find the invalid signatures.
 
 // #cgo CFLAGS: -g -Wall -std=c99 -I./ -I./relic/build/include
 // #cgo LDFLAGS: -Lrelic/build/lib -l relic_s
@@ -196,21 +187,14 @@
 // used to generate all initial signatures.
 // The order of the public keys in the slice does not matter. An error is returned if
 // the slice is empty.
-<<<<<<< HEAD
-// Membership check is performed on the input signature.
+// Membership check is performed on the input signature but not on the input public
+// keys (which is supposed to be guaranteed using the library key generation 
+//	or bytes decode function).
 //
 // This is a special case function of VerifySignatureManyMessages.
 func VerifySignatureOneMessage(pks []PublicKey, s Signature,
 	message []byte, kmac hash.Hasher) (bool, error) {
 	// check the public key list is non empty
-=======
-// Membership check is performed on the input signature but not on the input public
-// keys (which is supposed to have happened outside this function using the library
-// key generation or bytes decode function).
-func VerifySignatureOneMessage(pks []PublicKey, s Signature,
-	message []byte, kmac hash.Hasher) (bool, error) {
-	// check the public key list is not empty
->>>>>>> cda222ba
 	if len(pks) == 0 {
 		return false, fmt.Errorf("key list is empty")
 	}
@@ -221,7 +205,6 @@
 	return aggPk.Verify(s, message, kmac)
 }
 
-<<<<<<< HEAD
 // VerifySignatureManyMessages is a multi-signature verification that verifies a
 // BLS signature under multiple messages and public keys.
 //
@@ -342,7 +325,9 @@
 			(*C.uint32_t)(&lenHashes[0]))
 		return (verif == valid), nil
 	}
-=======
+}
+
+
 // BatchVerifySignaturesOneMessage is a batch verification of multiple
 // BLS signatures of a single message against multiple BLS public keys that
 // is faster than verifying the signatures one by one.
@@ -419,5 +404,4 @@
 	}
 
 	return verifBool, nil
->>>>>>> cda222ba
 }