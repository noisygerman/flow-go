package collection

import (
	"fmt"
	"math"
	"time"

	"github.com/dgraph-io/badger/v2"

	"github.com/dapperlabs/flow-go/model/cluster"
	"github.com/dapperlabs/flow-go/model/flow"
	"github.com/dapperlabs/flow-go/module/mempool"
	"github.com/dapperlabs/flow-go/storage/badger/operation"
	"github.com/dapperlabs/flow-go/storage/badger/procedure"
)

type config struct {
	maxCollectionSize uint // TODO not used
	// the number of blocks we subtract from the expiry when deciding whether a
	// transaction has expired -- this describes how many main chain blocks can
	// be built *without* this collection before it expires, in the worst case.
	expiryBuffer uint64
}

var defaultConfig = config{
	maxCollectionSize: 1000, // TODO not used
	expiryBuffer:      10,
}

// Builder is the builder for collection block payloads. Upon providing a
// payload hash, it also memorizes the payload contents.
//
// NOTE: Builder is NOT safe for use with multiple goroutines. Since the
// HotStuff event loop is the only consumer of this interface and is single
// threaded, this is OK.
type Builder struct {
	db           *badger.DB
	transactions mempool.Transactions

	// cache of block ID -> height for checking transaction expiry
	// NOTE: these are blocks from the main consensus chain, NOT from the cluster
	cache map[flow.Identifier]uint64

	conf config
}

func NewBuilder(db *badger.DB, transactions mempool.Transactions) *Builder {
	b := &Builder{
		db:           db,
		transactions: transactions,
		cache:        make(map[flow.Identifier]uint64),
		conf:         defaultConfig,
	}
	return b
}

// BuildOn creates a new block built on the given parent. It produces a payload
// that is valid with respect to the un-finalized chain it extends.
<<<<<<< HEAD
func (builder *Builder) BuildOn(parentID flow.Identifier, setter func(*flow.Header)) (*flow.Header, error) {
=======
func (b *Builder) BuildOn(parentID flow.Identifier, setter func(*flow.Header) error) (*flow.Header, error) {
>>>>>>> 2452d92c
	var header *flow.Header
	err := builder.db.Update(func(tx *badger.Txn) error {

		// retrieve a set of non-expired transactions from the mempool
		candidateTxIDs, err := builder.getCandidateTransactions(tx)
		if err != nil {
			return fmt.Errorf("could not get candidate transactions: %w", err)
		}

		// retrieve the parent to set the height and have chain ID
		var parent flow.Header
		err = operation.RetrieveHeader(parentID, &parent)(tx)
		if err != nil {
			return fmt.Errorf("could not retrieve parent: %w", err)
		}

		// find any transactions that conflict with finalized or un-finalized
		// ancestors of the block we are building
		//TODO currently the distance we look back in the payload to de-duplicate
		// transactions is hard-coded to double the transaction expiry constant.
		// Since cluster consensus should run at roughly the same rate as main
		// consensus, this will catch most duplicates. However, to guarantee no
		// duplicates we need to create an index mapping cluster block heights
		// to reference block heights.
		// For now, this heuristic is acceptable, since duplicate transactions
		// will not be executed by EXE nodes.
		var invalidIDs map[flow.Identifier]struct{}
		err = operation.CheckCollectionPayload(parent.Height, parent.ID(), candidateTxIDs, &invalidIDs)(tx)
		if err != nil {
			return fmt.Errorf("could not check collection payload: %w", err)
		}

		// keep track of lowest reference block ID - this will be the reference
		// block ID for the collection as a whole
		var (
			colRefID     flow.Identifier
			minRefHeight uint64 = math.MaxUint64
		)

		// populate the final list of transaction IDs for the block - these
		// are guaranteed to be valid
		var validTransactions []*flow.TransactionBody
		for _, txID := range candidateTxIDs {

			_, isInvalid := invalidIDs[txID]
			if isInvalid {
				// remove from mempool, it will never be valid
				builder.transactions.Rem(txID)
				continue
			}

			// add ONLY non-conflicting transaction to the final payload
			nextTx, err := builder.transactions.ByID(txID)
			if err != nil {
				return fmt.Errorf("could not get transaction: %w", err)
			}

			height, ok := builder.cache[nextTx.ReferenceBlockID]
			// this should never happen, since we populated the cache with all
			// these in getCandidateTransactions
			if !ok {
				return fmt.Errorf("could not check reference height")
			}

			// ensure we find the lowest reference block height
			if height < minRefHeight {
				minRefHeight = height
				colRefID = nextTx.ReferenceBlockID
			}

			validTransactions = append(validTransactions, nextTx)
		}

		// build the payload from the transactions
		payload := cluster.PayloadFromTransactions(colRefID, validTransactions...)

		header = &flow.Header{
			ChainID:     parent.ChainID,
			ParentID:    parentID,
			Height:      parent.Height + 1,
			PayloadHash: payload.Hash(),
			Timestamp:   time.Now().UTC(),

			// the following fields should be set by the provided setter function
			View:           0,
			ParentVoterIDs: nil,
			ParentVoterSig: nil,
			ProposerID:     flow.ZeroID,
			ProposerSig:    nil,
		}

		// set fields specific to the consensus algorithm
		err = setter(header)
		if err != nil {
			return fmt.Errorf("could not set fields to header: %w", err)
		}

		// insert the header for the newly built block
		err = operation.InsertHeader(header)(tx)
		if err != nil {
			return fmt.Errorf("could not insert cluster header: %w", err)
		}

		// insert the payload
		// this inserts the collection AND all constituent transactions
<<<<<<< HEAD
		err = procedure.InsertClusterPayload(header, &payload)(tx)
=======
		err = procedure.InsertClusterPayload(payload)(tx)
>>>>>>> 2452d92c
		if err != nil {
			return fmt.Errorf("could not insert cluster payload: %w", err)
		}

		// index the payload by block ID
		err = procedure.IndexClusterPayload(header, payload)(tx)
		if err != nil {
			return fmt.Errorf("could not index cluster payload: %w", err)
		}

		return nil
	})
	if err != nil {
		return nil, fmt.Errorf("could not build block: %w", err)
	}

	return header, nil
}

// getCandidateTransactions creates a set of candidate transactions from the
// mempool. It guarantees that all candidates are not expired and do not
// reference un-finalized blocks.
func (builder *Builder) getCandidateTransactions(tx *badger.Txn) ([]flow.Identifier, error) {

	// retrieve the finalized head ON THE MAIN CHAIN in order to know which
	// transactions have expired and should be discarded
	var final flow.Header
	err := procedure.RetrieveLatestFinalizedHeader(&final)(tx)
	if err != nil {
		return nil, fmt.Errorf("could not retrieve finalized header: %w", err)
	}

	// build a payload that includes as many transactions from the memory
	// that have not expired
	// TODO make empty collections / limit size based on collection min/max size constraints
	var candidateTxIDs []flow.Identifier
	for _, candidateTx := range builder.transactions.All() {

		candidateID := candidateTx.ID()
		refID := candidateTx.ReferenceBlockID

		refHeight, cached := builder.cache[refID]
		// the block isn't in our cache, retrieve it from storage
		if !cached {
			var ref flow.Header
			err = operation.RetrieveHeader(refID, &ref)(tx)
			if err != nil {
				return nil, fmt.Errorf("could not retrieve reference block: %w", err)
			}

			// sanity check: ensure the reference block is from the main chain
			if ref.ChainID != flow.DefaultChainID {
				return nil, fmt.Errorf("invalid reference block (chain_id=%s)", ref.ChainID)
			}

			refHeight = ref.Height
			builder.cache[refID] = ref.Height
		}

		// for now, disallow un-finalized reference blocks
		if final.Height < refHeight {
			continue
		}

		// ensure the reference block is not too old
		if final.Height-refHeight > flow.DefaultTransactionExpiry-builder.conf.expiryBuffer {
			// the transaction is expired, it will never be valid
			builder.transactions.Rem(candidateID)
			continue
		}

		candidateTxIDs = append(candidateTxIDs, candidateTx.ID())
	}

	// invalidate expired items in reference block ID cache
	// NOTE: the maximum number of items here is 100s, so this linear-time
	// invalidation should be OK
	for id, height := range builder.cache {
		if final.Height-height > flow.DefaultTransactionExpiry {
			delete(builder.cache, id)
		}
	}

	return candidateTxIDs, nil
}<|MERGE_RESOLUTION|>--- conflicted
+++ resolved
@@ -56,12 +56,8 @@
 
 // BuildOn creates a new block built on the given parent. It produces a payload
 // that is valid with respect to the un-finalized chain it extends.
-<<<<<<< HEAD
-func (builder *Builder) BuildOn(parentID flow.Identifier, setter func(*flow.Header)) (*flow.Header, error) {
-=======
-func (b *Builder) BuildOn(parentID flow.Identifier, setter func(*flow.Header) error) (*flow.Header, error) {
->>>>>>> 2452d92c
-	var header *flow.Header
+func (builder *Builder) BuildOn(parentID flow.Identifier, setter func(*flow.Header) error) (*flow.Header, error) {
+	var proposal *flow.Header
 	err := builder.db.Update(func(tx *badger.Txn) error {
 
 		// retrieve a set of non-expired transactions from the mempool
@@ -137,7 +133,7 @@
 		// build the payload from the transactions
 		payload := cluster.PayloadFromTransactions(colRefID, validTransactions...)
 
-		header = &flow.Header{
+		proposal = &flow.Header{
 			ChainID:     parent.ChainID,
 			ParentID:    parentID,
 			Height:      parent.Height + 1,
@@ -153,30 +149,26 @@
 		}
 
 		// set fields specific to the consensus algorithm
-		err = setter(header)
+		err = setter(proposal)
 		if err != nil {
 			return fmt.Errorf("could not set fields to header: %w", err)
 		}
 
 		// insert the header for the newly built block
-		err = operation.InsertHeader(header)(tx)
+		err = operation.InsertHeader(proposal)(tx)
 		if err != nil {
 			return fmt.Errorf("could not insert cluster header: %w", err)
 		}
 
 		// insert the payload
 		// this inserts the collection AND all constituent transactions
-<<<<<<< HEAD
-		err = procedure.InsertClusterPayload(header, &payload)(tx)
-=======
-		err = procedure.InsertClusterPayload(payload)(tx)
->>>>>>> 2452d92c
+		err = procedure.InsertClusterPayload(proposal, &payload)(tx)
 		if err != nil {
 			return fmt.Errorf("could not insert cluster payload: %w", err)
 		}
 
 		// index the payload by block ID
-		err = procedure.IndexClusterPayload(header, payload)(tx)
+		err = procedure.IndexClusterPayload(proposal, &payload)(tx)
 		if err != nil {
 			return fmt.Errorf("could not index cluster payload: %w", err)
 		}
@@ -187,7 +179,7 @@
 		return nil, fmt.Errorf("could not build block: %w", err)
 	}
 
-	return header, nil
+	return proposal, nil
 }
 
 // getCandidateTransactions creates a set of candidate transactions from the
