package queue

import (
	"fmt"

	"github.com/onflow/flow-go/model/flow"
)

type Node struct {
	Item     Blockify
	Children []*Node
}

// Blockify becuase Blocker seems a bit off.
// Make items behave like a block, so it can be queued
type Blockify interface {
	flow.Entity
	Height() uint64
	ParentID() flow.Identifier
}

// Queue is a fork-aware queue/tree of blocks for use in execution Node, where parallel forks
// can be processed simultaneously. For fast lookup which is predicted to be common case
// all nodes are kept as one queue, which is expected to split into separate queues once
// a fork (multiple children) is reached.
// Note that this is not a thread-safe structure and external synchronisation is required
// to use in concurrent environment
type Queue struct {
	Head    *Node
	Highest *Node
	Nodes   map[flow.Identifier]*Node
}

// Make queue an entity so it can be stored in mempool

func (q *Queue) ID() flow.Identifier {
	return q.Head.Item.ID()
}

func (q *Queue) Checksum() flow.Identifier {
	return q.Head.Item.Checksum()
}

// Size returns number of elements in the queue
func (q *Queue) Size() int {
	return len(q.Nodes)
}

// Returns difference between lowest and highest element in the queue
// Formally, the Queue stores a tree. The height of the tree is the
// number of edges on the longest downward path between the root and any leaf.
func (q *Queue) Height() uint64 {
	return q.Highest.Item.Height() - q.Head.Item.Height()
}

// traverse Node children recursively and populate m
func traverse(node *Node, m map[flow.Identifier]*Node, highest *Node) {
	m[node.Item.ID()] = node
	for _, node := range node.Children {
		if node.Item.Height() > highest.Item.Height() {
			*highest = *node
		}
		traverse(node, m, highest)
	}
}

func NewQueue(blockify Blockify) *Queue {
	n := &Node{
		Item:     blockify,
		Children: nil,
	}
	return &Queue{
		Head:    n,
		Highest: n,
		Nodes:   map[flow.Identifier]*Node{n.Item.ID(): n},
	}
}

// rebuildQueue makes a new queue from a Node which was already part of other queue
// and fills lookup cache
func rebuildQueue(n *Node) *Queue {
	// rebuild map-cache
	cache := make(map[flow.Identifier]*Node)
	highest := *n //copy n
	traverse(n, cache, &highest)

	return &Queue{
		Head:    n,
		Nodes:   cache,
		Highest: &highest,
	}
}

// Special case for removing single-childed head element
func dequeue(queue *Queue) *Queue {
	onlyChild := queue.Head.Children[0]

	cache := make(map[flow.Identifier]*Node)

	//copy all but head caches
<<<<<<< HEAD
	headID := queue.Head.Item.ID()
=======
	headID := queue.Head.Item.ID() // ID computation is about as expensive 1000 Go int additions
>>>>>>> ce26f5db
	for key, val := range queue.Nodes {
		if key != headID {
			cache[key] = val
		}
	}

	return &Queue{
		Head:    onlyChild,
		Nodes:   cache,
		Highest: queue.Highest,
	}
}

// TryAdd tries to add a new element to the queue.
// A element can only be added if the parent exists in the queue.
// TryAdd(elmt) is an idempotent operation for the same elmt, i.e.
// after the first, subsequent additions of the same elements are NoOps.
// Returns:
// True if and only if _after_ the operation, the element is stored in the
// queue. This is the case if (a) element was newly added to the queue or
// (b) element was already stored in the queue _before_ the call.
// Adding an element fails with return value `false` in the following cases:
//   * element.ParentID() is _not_ stored in the queue
//   * element's height is _unequal to_ its parent's height + 1
func (q *Queue) TryAdd(element Blockify) bool {
	if _, found := q.Nodes[element.ID()]; found {
		// (b) element was already stored in the queue _before_ the call.
		return true
	}
	// at this point, we are sure that the element is _not_ in the queue and therefore,
	// the element cannot be referenced as a child by any other element in the queue
	n, ok := q.Nodes[element.ParentID()]
	if !ok {
		return false
	}
	if n.Item.Height() != element.Height()-1 {
		return false
	}
	newNode := &Node{
		Item:     element,
		Children: nil,
	}
	// we know: element is _not_ (yet) in the queue
	// => it cannot be in _any_ nodes Children list
	// => the following operation is guaranteed to _not_ produce
	//    duplicates in the Children list
	n.Children = append(n.Children, newNode)
	q.Nodes[element.ID()] = newNode
	if element.Height() > q.Highest.Item.Height() {
		q.Highest = newNode
	}
	return true
}

// Attach joins the other queue to this one, modifying this queue in-place.
// Other queue be attached if only if the following conditions hold:
//   * The head of other has a parent in this queue.
//   * Both queues have no nodes in common. Specifically, this means that
//     the head of _other_ cannot be a member of this queue.
// Fails otherwise with an error. CAUTION: failing with an error leaves
// this queue in a _dysfunctional_ (partially joined) state.
func (q *Queue) Attach(other *Queue) error {
	n, ok := q.Nodes[other.Head.Item.ParentID()]
	if !ok {
		return fmt.Errorf("other queue head does not reference known parent")
	}
	n.Children = append(n.Children, other.Head)
	for identifier, node := range other.Nodes {
		if _, ok := q.Nodes[identifier]; ok {
			return fmt.Errorf("queues have common nodes")
		}
		q.Nodes[identifier] = node
	}
	if other.Highest.Item.Height() > q.Highest.Item.Height() {
		q.Highest = other.Highest
	}
	return nil
}

// Dismount removes the head element, returns it and it's children as new queues
func (q *Queue) Dismount() (Blockify, []*Queue) {

	queues := make([]*Queue, len(q.Head.Children))
	if len(q.Head.Children) == 1 { //optimize for most common single-child case
		queues[0] = dequeue(q)
	} else {
		for i, child := range q.Head.Children {
			queues[i] = rebuildQueue(child)
		}
	}
	return q.Head.Item, queues
}<|MERGE_RESOLUTION|>--- conflicted
+++ resolved
@@ -98,11 +98,7 @@
 	cache := make(map[flow.Identifier]*Node)
 
 	//copy all but head caches
-<<<<<<< HEAD
-	headID := queue.Head.Item.ID()
-=======
 	headID := queue.Head.Item.ID() // ID computation is about as expensive 1000 Go int additions
->>>>>>> ce26f5db
 	for key, val := range queue.Nodes {
 		if key != headID {
 			cache[key] = val
