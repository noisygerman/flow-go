--- conflicted
+++ resolved
@@ -36,14 +36,9 @@
 	var q queue.MessageQueue = queue.NewMessageQueue(ctx, func(m interface{}) (queue.Priority, error) {
 		i, ok := m.(int)
 		assert.True(t, ok)
-<<<<<<< HEAD
-		return queue.Priority(i)
+		return queue.Priority(i), nil
 	},
 		metrics.NewNoopCollector())
-=======
-		return queue.Priority(i), nil
-	})
->>>>>>> 85a385ed
 
 	messagesPerPriority := messageCnt / maxPriority // messages per priority
 	expectedPriority := maxPriority - 1             // when dequeing, the priority can be the current highest priority or one less
