package types

import "fmt"

// revive:disable:redefines-builtin-id

type Type interface {
	isType()
	ID() string
}

// revive:enable

type isAType struct{}

func (isAType) isType() {}

type Annotation struct {
	IsMove bool
	Type   Type
}

type Void struct{ isAType }

func (Void) ID() string { return "Void" }

type Bool struct{ isAType }

func (Bool) ID() string { return "Bool" }

type String struct{ isAType }

func (String) ID() string { return "String" }

type Bytes struct{ isAType }

<<<<<<< HEAD
func (Bytes) ID() string { return "Bytes" }

type Address struct{ isAType }

func (Address) ID() string { return "Address" }
=======
type Any struct{ isAType }
>>>>>>> 6af4f909

type Int struct{ isAType }

func (Int) ID() string { return "Int" }

type Int8 struct{ isAType }

func (Int8) ID() string { return "Int8" }

type Int16 struct{ isAType }

func (Int16) ID() string { return "Int16" }

type Int32 struct{ isAType }

func (Int32) ID() string { return "Int32" }

type Int64 struct{ isAType }

<<<<<<< HEAD
func (Int64) ID() string { return "Int64" }

type Uint8 struct{ isAType }

func (Uint8) ID() string { return "Uint8" }

type Uint16 struct{ isAType }

func (Uint16) ID() string { return "Uint16" }

type Uint32 struct{ isAType }

func (Uint32) ID() string { return "Uint32" }

type Uint64 struct{ isAType }
=======
type UInt8 struct{ isAType }

type UInt16 struct{ isAType }

type UInt32 struct{ isAType }

type UInt64 struct{ isAType }

type Variable struct {
	isAType
	Type Type
}
>>>>>>> 6af4f909

func (Uint64) ID() string { return "Uint64" }

type VariableSizedArray struct {
	isAType
	ElementType Type
}

func (t VariableSizedArray) ID() string {
	return fmt.Sprintf("[%s]", t.ElementType.ID())
}

type ConstantSizedArray struct {
	isAType
	Size        uint
	ElementType Type
}

<<<<<<< HEAD
func (t ConstantSizedArray) ID() string {
	return fmt.Sprintf("[%s;%d]", t.ElementType.ID(), t.Size)
=======
type Parameter struct {
	Field
	Label string
}

type Composite struct {
	isAType
	Fields       map[string]*Field
	Identifier   string
	Initializers [][]*Parameter
}

type Struct struct {
	isAType
	Composite
}

type Resource struct {
	isAType
	Composite
>>>>>>> 6af4f909
}

type Dictionary struct {
	isAType
	KeyType     Type
	ElementType Type
}

func (t Dictionary) ID() string {
	return fmt.Sprintf(
		"{%s:%s}",
		t.KeyType.ID(),
		t.ElementType.ID(),
	)
}

type Composite struct {
	isAType
<<<<<<< HEAD
	TypeID     string
	FieldTypes []Type
}

func (t Composite) ID() string {
	return t.TypeID
=======
	Parameters []*Parameter
	ReturnType Type
}

// A type representing anonymous function (aka without named arguments)
type FunctionType struct {
	isAType
	ParameterTypes []Type
	ReturnType     Type
>>>>>>> 6af4f909
}

type Event struct {
	isAType
<<<<<<< HEAD
	TypeID     string
	FieldTypes []EventField
}

func (t Event) ID() string {
	return t.TypeID
}

type EventField struct {
=======
	Fields     []*Parameter
	Identifier string
}

type Field struct {
>>>>>>> 6af4f909
	isAType
	Identifier string
	Type       Type
}

<<<<<<< HEAD
type Function struct {
	isAType
	TypeID                   string
	ParameterTypeAnnotations []Annotation
	ReturnTypeAnnotation     Annotation
}

func (t Function) ID() string {
	return t.TypeID
}
=======
type Optional struct {
	isAType
	Of Type
}

//Pointers are simply pointers to already existing types, to prevent circular references
type ResourcePointer struct {
	isAType
	TypeName string
}

type StructPointer struct {
	isAType
	TypeName string
}

type Address struct{ isAType }
>>>>>>> 6af4f909
<|MERGE_RESOLUTION|>--- conflicted
+++ resolved
@@ -1,6 +1,8 @@
 package types
 
-import "fmt"
+import (
+	"fmt"
+)
 
 // revive:disable:redefines-builtin-id
 
@@ -15,10 +17,24 @@
 
 func (isAType) isType() {}
 
-type Annotation struct {
-	IsMove bool
-	Type   Type
-}
+type Any struct{ isAType }
+
+func (Any) ID() string { return "Any" }
+
+type Optional struct {
+	isAType
+	Type Type
+}
+
+func (t Optional) ID() string { return fmt.Sprintf("%s?", t.Type) }
+
+type Variable struct {
+	isAType
+	Type Type
+}
+
+// TODO:
+func (Variable) ID() string { return "NOT IMPLEMENTED" }
 
 type Void struct{ isAType }
 
@@ -34,15 +50,11 @@
 
 type Bytes struct{ isAType }
 
-<<<<<<< HEAD
 func (Bytes) ID() string { return "Bytes" }
 
 type Address struct{ isAType }
 
 func (Address) ID() string { return "Address" }
-=======
-type Any struct{ isAType }
->>>>>>> 6af4f909
 
 type Int struct{ isAType }
 
@@ -62,38 +74,23 @@
 
 type Int64 struct{ isAType }
 
-<<<<<<< HEAD
 func (Int64) ID() string { return "Int64" }
 
-type Uint8 struct{ isAType }
-
-func (Uint8) ID() string { return "Uint8" }
-
-type Uint16 struct{ isAType }
-
-func (Uint16) ID() string { return "Uint16" }
-
-type Uint32 struct{ isAType }
-
-func (Uint32) ID() string { return "Uint32" }
-
-type Uint64 struct{ isAType }
-=======
 type UInt8 struct{ isAType }
 
+func (UInt8) ID() string { return "UInt8" }
+
 type UInt16 struct{ isAType }
 
+func (UInt16) ID() string { return "UInt16" }
+
 type UInt32 struct{ isAType }
 
+func (UInt32) ID() string { return "UInt32" }
+
 type UInt64 struct{ isAType }
 
-type Variable struct {
-	isAType
-	Type Type
-}
->>>>>>> 6af4f909
-
-func (Uint64) ID() string { return "Uint64" }
+func (UInt64) ID() string { return "UInt64" }
 
 type VariableSizedArray struct {
 	isAType
@@ -110,31 +107,8 @@
 	ElementType Type
 }
 
-<<<<<<< HEAD
 func (t ConstantSizedArray) ID() string {
 	return fmt.Sprintf("[%s;%d]", t.ElementType.ID(), t.Size)
-=======
-type Parameter struct {
-	Field
-	Label string
-}
-
-type Composite struct {
-	isAType
-	Fields       map[string]*Field
-	Identifier   string
-	Initializers [][]*Parameter
-}
-
-type Struct struct {
-	isAType
-	Composite
-}
-
-type Resource struct {
-	isAType
-	Composite
->>>>>>> 6af4f909
 }
 
 type Dictionary struct {
@@ -151,79 +125,87 @@
 	)
 }
 
+type Parameter struct {
+	Label      string
+	Identifier string
+	Type       Type
+}
+
+type Field struct {
+	Identifier string
+	Type       Type
+}
+
 type Composite struct {
 	isAType
-<<<<<<< HEAD
-	TypeID     string
-	FieldTypes []Type
+	TypeID       string
+	Identifier   string
+	Fields       map[string]Field
+	Initializers [][]Parameter
 }
 
 func (t Composite) ID() string {
 	return t.TypeID
-=======
-	Parameters []*Parameter
+}
+
+type Struct struct {
+	isAType
+	Composite
+}
+
+type Resource struct {
+	isAType
+	Composite
+}
+
+type Function struct {
+	isAType
+	TypeID     string
+	Identifier string
+	Parameters []Parameter
 	ReturnType Type
 }
+
+// TODO:
+func (t Function) ID() string { return t.TypeID }
 
 // A type representing anonymous function (aka without named arguments)
 type FunctionType struct {
 	isAType
 	ParameterTypes []Type
 	ReturnType     Type
->>>>>>> 6af4f909
-}
+}
+
+// TODO:
+func (t FunctionType) ID() string { return "NOT IMPLEMENTED" }
 
 type Event struct {
 	isAType
-<<<<<<< HEAD
-	TypeID     string
-	FieldTypes []EventField
+	TypeID      string
+	Identifier  string
+	Fields      map[string]Field
+	Initializer []Parameter
 }
 
 func (t Event) ID() string {
 	return t.TypeID
 }
 
-type EventField struct {
-=======
-	Fields     []*Parameter
-	Identifier string
-}
-
-type Field struct {
->>>>>>> 6af4f909
-	isAType
-	Identifier string
-	Type       Type
-}
-
-<<<<<<< HEAD
-type Function struct {
-	isAType
-	TypeID                   string
-	ParameterTypeAnnotations []Annotation
-	ReturnTypeAnnotation     Annotation
-}
-
-func (t Function) ID() string {
-	return t.TypeID
-}
-=======
-type Optional struct {
-	isAType
-	Of Type
-}
-
-//Pointers are simply pointers to already existing types, to prevent circular references
+// Pointers are simply pointers to already existing types, to prevent circular references
 type ResourcePointer struct {
 	isAType
-	TypeName string
+	Identifier string
+}
+
+func (t ResourcePointer) ID() string {
+	return t.Identifier
 }
 
 type StructPointer struct {
 	isAType
-	TypeName string
-}
-
-type Address struct{ isAType }
->>>>>>> 6af4f909
+	Identifier string
+}
+
+func (t StructPointer) ID() string {
+	return t.Identifier
+}