package sctest

import (
	"fmt"

	"github.com/dapperlabs/flow-go/model/flow"
)

// GenerateCreateTokenScript creates a script that instantiates
// a new Vault instance and stores it in memory.
// balance is an argument to the Vault constructor.
// The Vault must have been deployed already.
func GenerateCreateTokenScript(tokenAddr flow.Address, initialBalance int) []byte {
	template := `
		import FungibleToken from 0x%s

		transaction {

		  prepare(acct: Account) {
<<<<<<< HEAD
			var vaultA: @Vault? <- createVault(initialBalance: %d)
			
			acct.storage[Vault] <-> vaultA

			acct.published[&Receiver] = &acct.storage[Vault] as Receiver
			acct.published[&Provider] = &acct.storage[Vault] as Provider
=======
			let oldVault <- acct.storage[FungibleToken.Vault] <- FungibleToken.createVault(initialBalance: %d)
			destroy oldVault
>>>>>>> 817f0d42

			acct.published[&FungibleToken.Receiver] = &acct.storage[FungibleToken.Vault] as FungibleToken.Receiver
			acct.published[&FungibleToken.Provider] = &acct.storage[FungibleToken.Vault] as FungibleToken.Provider
		  }
		}
	`
	return []byte(fmt.Sprintf(template, tokenAddr, initialBalance))
}

// GenerateCreateThreeTokensArrayScript creates a script
// that creates three new vault instances, stores them
// in an array of vaults, and then stores the array
// to the storage of the signer's account
func GenerateCreateThreeTokensArrayScript(tokenAddr flow.Address, initialBalance int, bal2 int, bal3 int) []byte {
	template := `
		import FungibleToken from 0x%s

		transaction {

		  prepare(acct: Account) {
<<<<<<< HEAD
			let vaultA: @Vault <- createVault(initialBalance: %d)
    		let vaultB: @Vault <- createVault(initialBalance: %d)
			let vaultC: @Vault <- createVault(initialBalance: %d)
			
			var vaultArray: @[Vault] <- [<-vaultA, <-vaultB]

			vaultArray.append(<-vaultC)
			
			var storedVaults: @[Vault]? <- vaultArray
			acct.storage[[Vault]] <-> storedVaults
            acct.published[&[Vault]] = &acct.storage[[Vault]] as [Vault] 
=======
			let vaultA <- FungibleToken.createVault(initialBalance: %d)
    		let vaultB <- FungibleToken.createVault(initialBalance: %d)
			let vaultC <- FungibleToken.createVault(initialBalance: %d)
			
			var vaultArray <- [<-vaultA, <-vaultB]

			vaultArray.append(<-vaultC)
>>>>>>> 817f0d42

			let storedVaults <- acct.storage[[FungibleToken.Vault]] <- vaultArray
			destroy storedVaults

            acct.published[&[FungibleToken.Vault]] = &acct.storage[[FungibleToken.Vault]] as [FungibleToken.Vault]
		  }
		}
	`
	return []byte(fmt.Sprintf(template, tokenAddr, initialBalance, bal2, bal3))
}

// GenerateWithdrawScript creates a script that withdraws
// tokens from a vault and destroys the tokens
func GenerateWithdrawScript(tokenCodeAddr flow.Address, vaultNumber int, withdrawAmount int) []byte {
	template := `
		import FungibleToken from 0x%s

		transaction {
		  prepare(acct: Account) {
			var vaultArray <- acct.storage[[FungibleToken.Vault]] ?? panic("missing vault array!")
			
			let withdrawVault <- vaultArray[%d].withdraw(amount: %d)

<<<<<<< HEAD
			var storedVaults: @[Vault]? <- vaultArray
			acct.storage[[Vault]] <-> storedVaults
=======
			var storedVaults: <-[FungibleToken.Vault]? <- vaultArray
			acct.storage[[FungibleToken.Vault]] <-> storedVaults
>>>>>>> 817f0d42

			destroy withdrawVault
			destroy storedVaults
		  }
		}
	`

	return []byte(fmt.Sprintf(template, tokenCodeAddr, vaultNumber, withdrawAmount))
}

// GenerateWithdrawDepositScript creates a script
// that withdraws tokens from a vault and deposits
// them to another vault
func GenerateWithdrawDepositScript(tokenCodeAddr flow.Address, withdrawVaultNumber int, depositVaultNumber int, withdrawAmount int) []byte {
	template := `
		import FungibleToken from 0x%s

		transaction {
		  prepare(acct: Account) {
			var vaultArray <- acct.storage[[FungibleToken.Vault]] ?? panic("missing vault array!")
			
			let withdrawVault <- vaultArray[%d].withdraw(amount: %d)

			vaultArray[%d].deposit(from: <-withdrawVault)

<<<<<<< HEAD
			var storedVaults: @[Vault]? <- vaultArray
			acct.storage[[Vault]] <-> storedVaults
=======
			var storedVaults: <-[FungibleToken.Vault]? <- vaultArray
			acct.storage[[FungibleToken.Vault]] <-> storedVaults
>>>>>>> 817f0d42

			destroy storedVaults
		  }
		}
	`

	return []byte(fmt.Sprintf(template, tokenCodeAddr, withdrawVaultNumber, withdrawAmount, depositVaultNumber))
}

// GenerateDepositVaultScript creates a script that withdraws an tokens from an account
// and deposits it to another account's vault
func GenerateDepositVaultScript(tokenCodeAddr flow.Address, receiverAddr flow.Address, amount int) []byte {
	template := `
		import FungibleToken from 0x%s

		transaction {
		  prepare(acct: Account) {
			let recipient = getAccount(0x%s)

			let providerRef = acct.published[&FungibleToken.Provider] ?? panic("missing Provider reference")
			let receiverRef = recipient.published[&FungibleToken.Receiver] ?? panic("missing Receiver reference")

			let tokens <- providerRef.withdraw(amount: %d)

			receiverRef.deposit(from: <-tokens)
		  }
		}
	`

	return []byte(fmt.Sprintf(template, tokenCodeAddr, receiverAddr, amount))
}

// GenerateTransferVaultScript creates a script that withdraws an tokens from an account
// and deposits it to another account's vault
func GenerateTransferVaultScript(tokenCodeAddr flow.Address, receiverAddr flow.Address, amount int) []byte {
	template := `
		import FungibleToken from 0x%s

		transaction {

		  prepare(acct: Account) {
			let recipient = getAccount(0x%s)

			let providerRef = acct.published[&FungibleToken.Provider] ?? panic("missing Provider reference")
			let receiverRef = recipient.published[&FungibleToken.Receiver] ?? panic("missing Receiver reference")

			providerRef.transfer(to: receiverRef, amount: %d)
		  }
		}
	`

	return []byte(fmt.Sprintf(template, tokenCodeAddr, receiverAddr, amount))
}

// GenerateInvalidTransferSenderScript creates a script that trys to do a transfer from a receiver reference, which is invalid
func GenerateInvalidTransferSenderScript(tokenCodeAddr flow.Address, receiverAddr flow.Address, amount int) []byte {
	template := `
		import FungibleToken from 0x%s

		transaction {
		  prepare(acct: Account) {
			let recipient = getAccount(0x%s)

			let providerRef = acct.published[&FungibleToken.Provider] ?? panic("missing Provider reference")
			let receiverRef = recipient.published[&FungibleToken.Receiver] ?? panic("missing Receiver reference")

			receiverRef.transfer(to: receiverRef, amount: %d)
		  }
		}
	`

	return []byte(fmt.Sprintf(template, tokenCodeAddr, receiverAddr, amount))
}

// GenerateInvalidTransferReceiverScript creates a script that trys to do a transfer from a receiver reference, which is invalid
func GenerateInvalidTransferReceiverScript(tokenCodeAddr flow.Address, receiverAddr flow.Address, amount int) []byte {
	template := `
		import FungibleToken from 0x%s

		transaction {

		  prepare(acct: Account) {
			let recipient = getAccount(0x%s)

			let providerRef = acct.published[&FungibleToken.Provider] ?? panic("missing Provider reference")
			let receiverRef = recipient.published[&FungibleToken.Receiver] ?? panic("missing Receiver reference")

			providerRef.transfer(to: providerRef, amount: %d)
		  }
		}
	`

	return []byte(fmt.Sprintf(template, tokenCodeAddr, receiverAddr, amount))
}

// GenerateInspectVaultScript creates a script that retrieves a
// Vault from the array in storage and makes assertions about
// its balance. If these assertions fail, the script panics.
func GenerateInspectVaultScript(tokenCodeAddr, userAddr flow.Address, expectedBalance int) []byte {
	template := `
		import FungibleToken from 0x%s

		pub fun main() {
			let acct = getAccount(0x%s)
			let vaultRef = acct.published[&FungibleToken.Receiver] ?? panic("missing Receiver reference")
			assert(
                vaultRef.balance == %d,
                message: "incorrect Balance!"
            )
		}
    `

	return []byte(fmt.Sprintf(template, tokenCodeAddr, userAddr, expectedBalance))
}

// GenerateInspectVaultArrayScript creates a script that retrieves a
// Vault from the array in storage and makes assertions about
// its balance. If these assertions fail, the script panics.
func GenerateInspectVaultArrayScript(tokenCodeAddr, userAddr flow.Address, vaultNumber int, expectedBalance int) []byte {
	template := `
		import FungibleToken from 0x%s

		pub fun main() {
			let acct = getAccount(0x%s)
			let vaultArray = acct.published[&[FungibleToken.Vault]] ?? panic("missing vault")
			assert(
                vaultArray[%d].balance == %d,
                message: "incorrect Balance!"
            )
        }
	`

	return []byte(fmt.Sprintf(template, tokenCodeAddr, userAddr, vaultNumber, expectedBalance))
}<|MERGE_RESOLUTION|>--- conflicted
+++ resolved
@@ -17,17 +17,8 @@
 		transaction {
 
 		  prepare(acct: Account) {
-<<<<<<< HEAD
-			var vaultA: @Vault? <- createVault(initialBalance: %d)
-			
-			acct.storage[Vault] <-> vaultA
-
-			acct.published[&Receiver] = &acct.storage[Vault] as Receiver
-			acct.published[&Provider] = &acct.storage[Vault] as Provider
-=======
 			let oldVault <- acct.storage[FungibleToken.Vault] <- FungibleToken.createVault(initialBalance: %d)
 			destroy oldVault
->>>>>>> 817f0d42
 
 			acct.published[&FungibleToken.Receiver] = &acct.storage[FungibleToken.Vault] as FungibleToken.Receiver
 			acct.published[&FungibleToken.Provider] = &acct.storage[FungibleToken.Vault] as FungibleToken.Provider
@@ -48,19 +39,6 @@
 		transaction {
 
 		  prepare(acct: Account) {
-<<<<<<< HEAD
-			let vaultA: @Vault <- createVault(initialBalance: %d)
-    		let vaultB: @Vault <- createVault(initialBalance: %d)
-			let vaultC: @Vault <- createVault(initialBalance: %d)
-			
-			var vaultArray: @[Vault] <- [<-vaultA, <-vaultB]
-
-			vaultArray.append(<-vaultC)
-			
-			var storedVaults: @[Vault]? <- vaultArray
-			acct.storage[[Vault]] <-> storedVaults
-            acct.published[&[Vault]] = &acct.storage[[Vault]] as [Vault] 
-=======
 			let vaultA <- FungibleToken.createVault(initialBalance: %d)
     		let vaultB <- FungibleToken.createVault(initialBalance: %d)
 			let vaultC <- FungibleToken.createVault(initialBalance: %d)
@@ -68,7 +46,6 @@
 			var vaultArray <- [<-vaultA, <-vaultB]
 
 			vaultArray.append(<-vaultC)
->>>>>>> 817f0d42
 
 			let storedVaults <- acct.storage[[FungibleToken.Vault]] <- vaultArray
 			destroy storedVaults
@@ -92,13 +69,8 @@
 			
 			let withdrawVault <- vaultArray[%d].withdraw(amount: %d)
 
-<<<<<<< HEAD
-			var storedVaults: @[Vault]? <- vaultArray
-			acct.storage[[Vault]] <-> storedVaults
-=======
-			var storedVaults: <-[FungibleToken.Vault]? <- vaultArray
+			var storedVaults: @[FungibleToken.Vault]? <- vaultArray
 			acct.storage[[FungibleToken.Vault]] <-> storedVaults
->>>>>>> 817f0d42
 
 			destroy withdrawVault
 			destroy storedVaults
@@ -124,13 +96,8 @@
 
 			vaultArray[%d].deposit(from: <-withdrawVault)
 
-<<<<<<< HEAD
-			var storedVaults: @[Vault]? <- vaultArray
-			acct.storage[[Vault]] <-> storedVaults
-=======
-			var storedVaults: <-[FungibleToken.Vault]? <- vaultArray
+			var storedVaults: @[FungibleToken.Vault]? <- vaultArray
 			acct.storage[[FungibleToken.Vault]] <-> storedVaults
->>>>>>> 817f0d42
 
 			destroy storedVaults
 		  }
