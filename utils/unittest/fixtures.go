package unittest

import (
	crand "crypto/rand"
	"fmt"
	"math/rand"
	"time"

	"github.com/onflow/flow-go/model/chunks"

	sdk "github.com/onflow/flow-go-sdk"

	hotstuff "github.com/onflow/flow-go/consensus/hotstuff/model"
	"github.com/onflow/flow-go/crypto"
	"github.com/onflow/flow-go/crypto/hash"
	"github.com/onflow/flow-go/engine/execution/state/delta"
	"github.com/onflow/flow-go/engine/verification"
	"github.com/onflow/flow-go/model/cluster"
	"github.com/onflow/flow-go/model/flow"
	"github.com/onflow/flow-go/model/flow/filter"
	"github.com/onflow/flow-go/model/messages"
	"github.com/onflow/flow-go/module/mempool/entity"
	"github.com/onflow/flow-go/utils/dsl"
)

func AddressFixture() flow.Address {
	return flow.Testnet.Chain().ServiceAddress()
}

func RandomAddressFixture() flow.Address {
	// we use a 32-bit index - since the linear address generator uses 45 bits,
	// this won't error
	addr, err := flow.Testnet.Chain().AddressAtIndex(uint64(rand.Uint32()))
	if err != nil {
		panic(err)
	}
	return addr
}

func TransactionSignatureFixture() flow.TransactionSignature {
	return flow.TransactionSignature{
		Address:     AddressFixture(),
		SignerIndex: 0,
<<<<<<< HEAD
		Signature:   SeedFixture(64),
		KeyID:       1,
=======
		Signature:   []byte{1, 2, 3, 4},
		KeyIndex:    1,
>>>>>>> 353c1b76
	}
}

func ProposalKeyFixture() flow.ProposalKey {
	return flow.ProposalKey{
		Address:        AddressFixture(),
		KeyIndex:       1,
		SequenceNumber: 0,
	}
}

// AccountKeyFixture returns a randomly generated ECDSA/SHA3 account key.
func AccountKeyFixture() (*flow.AccountPrivateKey, error) {
	seed := make([]byte, crypto.KeyGenSeedMinLenECDSAP256)

	_, err := crand.Read(seed)
	if err != nil {
		return nil, err
	}

	key, err := crypto.GeneratePrivateKey(crypto.ECDSAP256, seed)
	if err != nil {
		return nil, err
	}

	return &flow.AccountPrivateKey{
		PrivateKey: key,
		SignAlgo:   key.Algorithm(),
		HashAlgo:   hash.SHA3_256,
	}, nil
}

func BlockFixture() flow.Block {
	header := BlockHeaderFixture()
	return BlockWithParentFixture(&header)
}

func ProposalFixture() *messages.BlockProposal {
	block := BlockFixture()
	return ProposalFromBlock(&block)
}

func ProposalFromBlock(block *flow.Block) *messages.BlockProposal {
	proposal := &messages.BlockProposal{
		Header:  block.Header,
		Payload: block.Payload,
	}
	return proposal
}

func PendingFromBlock(block *flow.Block) *flow.PendingBlock {
	pending := flow.PendingBlock{
		OriginID: block.Header.ProposerID,
		Header:   block.Header,
		Payload:  block.Payload,
	}
	return &pending
}

func StateDeltaFixture() *messages.ExecutionStateDelta {
	header := BlockHeaderFixture()
	block := BlockWithParentFixture(&header)
	return &messages.ExecutionStateDelta{
		ExecutableBlock: entity.ExecutableBlock{
			Block: &block,
		},
	}
}

func PayloadFixture(options ...func(*flow.Payload)) *flow.Payload {
	payload := flow.Payload{
		Guarantees: CollectionGuaranteesFixture(16),
		Seals:      BlockSealsFixture(16),
	}
	for _, option := range options {
		option(&payload)
	}
	return &payload
}

func WithoutSeals(payload *flow.Payload) {
	payload.Seals = nil
}

func BlockWithParentFixture(parent *flow.Header) flow.Block {
	payload := PayloadFixture(WithoutSeals)
	header := BlockHeaderWithParentFixture(parent)
	header.PayloadHash = payload.Hash()
	return flow.Block{
		Header:  &header,
		Payload: payload,
	}
}

func StateInteractionsFixture() *delta.Snapshot {
	return delta.NewView(nil).Interactions()
}

func BlockWithParentAndProposerFixture(parent *flow.Header, proposer flow.Identifier) flow.Block {
	block := BlockWithParentFixture(parent)

	block.Header.ProposerID = proposer
	block.Header.ParentVoterIDs = []flow.Identifier{proposer}

	return block
}

func BlockWithParentAndSeal(
	parent *flow.Header, sealed *flow.Header) *flow.Block {
	block := BlockWithParentFixture(parent)
	payload := flow.Payload{
		Guarantees: nil,
	}

	if sealed != nil {
		payload.Seals = []*flow.Seal{
			SealFixture(
				SealWithBlockID(sealed.ID()),
			),
		}
	}

	block.SetPayload(payload)
	return &block
}

func StateDeltaWithParentFixture(parent *flow.Header) *messages.ExecutionStateDelta {
	payload := PayloadFixture()
	header := BlockHeaderWithParentFixture(parent)
	header.PayloadHash = payload.Hash()
	block := flow.Block{
		Header:  &header,
		Payload: payload,
	}

	var stateInteractions []*delta.Snapshot
	stateInteractions = append(stateInteractions, StateInteractionsFixture())

	return &messages.ExecutionStateDelta{
		ExecutableBlock: entity.ExecutableBlock{
			Block: &block,
		},
		StateInteractions: stateInteractions,
	}
}

func GenesisFixture(identities flow.IdentityList) *flow.Block {
	genesis := flow.Genesis(flow.Emulator)
	return genesis
}

func BlockHeaderFixture() flow.Header {
	height := uint64(rand.Uint32())
	view := height + uint64(rand.Intn(1000))
	return BlockHeaderWithParentFixture(&flow.Header{
		ChainID:  flow.Emulator,
		ParentID: IdentifierFixture(),
		Height:   height,
		View:     view,
	})
}

func BlockHeaderFixtureOnChain(chainID flow.ChainID) flow.Header {
	height := uint64(rand.Uint32())
	view := height + uint64(rand.Intn(1000))
	return BlockHeaderWithParentFixture(&flow.Header{
		ChainID:  chainID,
		ParentID: IdentifierFixture(),
		Height:   height,
		View:     view,
	})
}

func BlockHeaderWithParentFixture(parent *flow.Header) flow.Header {
	height := parent.Height + 1
	view := parent.View + 1 + uint64(rand.Intn(10)) // Intn returns [0, n)
	return flow.Header{
		ChainID:        parent.ChainID,
		ParentID:       parent.ID(),
		Height:         height,
		PayloadHash:    IdentifierFixture(),
		Timestamp:      time.Now().UTC(),
		View:           view,
		ParentVoterIDs: IdentifierListFixture(4),
		ParentVoterSig: SignatureFixture(),
		ProposerID:     IdentifierFixture(),
		ProposerSig:    SignatureFixture(),
	}
}

func ClusterPayloadFixture(n int) *cluster.Payload {
	transactions := make([]*flow.TransactionBody, n)
	for i := 0; i < n; i++ {
		tx := TransactionBodyFixture()
		transactions[i] = &tx
	}
	payload := cluster.PayloadFromTransactions(flow.ZeroID, transactions...)
	return &payload
}

func ClusterBlockFixture() cluster.Block {

	payload := ClusterPayloadFixture(3)
	header := BlockHeaderFixture()
	header.PayloadHash = payload.Hash()

	return cluster.Block{
		Header:  &header,
		Payload: payload,
	}
}

// ClusterBlockWithParent creates a new cluster consensus block that is valid
// with respect to the given parent block.
func ClusterBlockWithParent(parent *cluster.Block) cluster.Block {

	payload := ClusterPayloadFixture(3)

	header := BlockHeaderFixture()
	header.Height = parent.Header.Height + 1
	header.View = parent.Header.View + 1
	header.ChainID = parent.Header.ChainID
	header.Timestamp = time.Now()
	header.ParentID = parent.ID()
	header.PayloadHash = payload.Hash()

	block := cluster.Block{
		Header:  &header,
		Payload: payload,
	}

	return block
}

func WithCollRef(refID flow.Identifier) func(*flow.CollectionGuarantee) {
	return func(guarantee *flow.CollectionGuarantee) {
		guarantee.ReferenceBlockID = refID
	}
}

func CollectionGuaranteeFixture(options ...func(*flow.CollectionGuarantee)) *flow.CollectionGuarantee {
	guarantee := &flow.CollectionGuarantee{
		CollectionID: IdentifierFixture(),
		SignerIDs:    IdentifierListFixture(16),
		Signature:    SignatureFixture(),
	}
	for _, option := range options {
		option(guarantee)
	}
	return guarantee
}

func CollectionGuaranteesFixture(n int, options ...func(*flow.CollectionGuarantee)) []*flow.CollectionGuarantee {
	guarantees := make([]*flow.CollectionGuarantee, 0, n)
	for i := 1; i <= n; i++ {
		guarantee := CollectionGuaranteeFixture(options...)
		guarantees = append(guarantees, guarantee)
	}
	return guarantees
}

func SealFromResult(result *flow.ExecutionResult) func(*flow.Seal) {
	return func(seal *flow.Seal) {
		finalState, _ := result.FinalStateCommitment()
		seal.ResultID = result.ID()
		seal.BlockID = result.BlockID
		seal.FinalState = finalState
	}
}

func SealWithBlockID(blockID flow.Identifier) func(*flow.Seal) {
	return func(seal *flow.Seal) {
		seal.BlockID = blockID
	}
}

func WithServiceEvents(events ...flow.ServiceEvent) func(*flow.Seal) {
	return func(seal *flow.Seal) {
		seal.ServiceEvents = events
	}
}

func SealFixture(opts ...func(*flow.Seal)) *flow.Seal {
	seal := &flow.Seal{
		BlockID:    IdentifierFixture(),
		ResultID:   IdentifierFixture(),
		FinalState: StateCommitmentFixture(),
	}
	for _, apply := range opts {
		apply(seal)
	}
	return seal
}

func BlockSealsFixture(n int) []*flow.Seal {
	seals := make([]*flow.Seal, 0, n)
	for i := 0; i < n; i++ {
		seal := SealFixture()
		seals = append(seals, seal)
	}
	return seals
}

func CollectionFixture(n int) flow.Collection {
	transactions := make([]*flow.TransactionBody, 0, n)

	for i := 0; i < n; i++ {
		tx := TransactionFixture()
		transactions = append(transactions, &tx.TransactionBody)
	}

	return flow.Collection{Transactions: transactions}
}

func CompleteCollectionFixture() *entity.CompleteCollection {
	txBody := TransactionBodyFixture()
	return &entity.CompleteCollection{
		Guarantee: &flow.CollectionGuarantee{
			CollectionID: flow.Collection{Transactions: []*flow.TransactionBody{&txBody}}.ID(),
			Signature:    SignatureFixture(),
		},
		Transactions: []*flow.TransactionBody{&txBody},
	}
}

func ExecutableBlockFixture(collectionsSignerIDs [][]flow.Identifier) *entity.ExecutableBlock {

	header := BlockHeaderFixture()
	return ExecutableBlockFixtureWithParent(collectionsSignerIDs, &header)
}

func ExecutableBlockFixtureWithParent(collectionsSignerIDs [][]flow.Identifier, parent *flow.Header) *entity.ExecutableBlock {

	completeCollections := make(map[flow.Identifier]*entity.CompleteCollection, len(collectionsSignerIDs))
	block := BlockWithParentFixture(parent)
	block.Payload.Guarantees = nil

	for _, signerIDs := range collectionsSignerIDs {
		completeCollection := CompleteCollectionFixture()
		completeCollection.Guarantee.SignerIDs = signerIDs
		block.Payload.Guarantees = append(block.Payload.Guarantees, completeCollection.Guarantee)
		completeCollections[completeCollection.Guarantee.CollectionID] = completeCollection
	}

	block.Header.PayloadHash = block.Payload.Hash()

	executableBlock := &entity.ExecutableBlock{
		Block:               &block,
		CompleteCollections: completeCollections,
	}
	// Preload the id
	executableBlock.ID()
	return executableBlock
}

func ResultForBlockFixture(block *flow.Block) *flow.ExecutionResult {
	chunks := 0
	if block.Payload != nil {
		// +1 for system chunk
		chunks = len(block.Payload.Guarantees) + 1
	}

	return &flow.ExecutionResult{
		ExecutionResultBody: flow.ExecutionResultBody{
			PreviousResultID: IdentifierFixture(),
			BlockID:          block.ID(),
			Chunks:           ChunksFixture(uint(chunks), block.ID()),
		},
		Signatures: SignaturesFixture(6),
	}
}

func ExecutionReceiptFixture() *flow.ExecutionReceipt {
	return &flow.ExecutionReceipt{
		ExecutorID:        IdentifierFixture(),
		ExecutionResult:   *ExecutionResultFixture(),
		Spocks:            nil,
		ExecutorSignature: SignatureFixture(),
	}
}

func ExecutionResultFixture() *flow.ExecutionResult {
	blockID := IdentifierFixture()
	return &flow.ExecutionResult{
		ExecutionResultBody: flow.ExecutionResultBody{
			PreviousResultID: IdentifierFixture(),
			BlockID:          IdentifierFixture(),
			Chunks: flow.ChunkList{
				ChunkFixture(blockID),
				ChunkFixture(blockID),
			},
		},
		Signatures: SignaturesFixture(6),
	}
}

func IncorporatedResultFixture() *flow.IncorporatedResult {
	result := ExecutionResultFixture()
	incorporationBlockID := IdentifierFixture()
	return &flow.IncorporatedResult{
		IncorporatedBlockID: incorporationBlockID,
		Result:              result,
	}
}

func IncorporatedResultForBlockFixture(block *flow.Block) *flow.IncorporatedResult {
	result := ResultForBlockFixture(block)
	incorporatedBlockID := IdentifierFixture()
	return &flow.IncorporatedResult{
		IncorporatedBlockID: incorporatedBlockID,
		Result:              result,
	}
}

func WithExecutionResultID(id flow.Identifier) func(*flow.ResultApproval) {
	return func(ra *flow.ResultApproval) {
		ra.Body.ExecutionResultID = id
	}
}

func ResultApprovalFixture(opts ...func(*flow.ResultApproval)) *flow.ResultApproval {
	attestation := flow.Attestation{
		BlockID:           IdentifierFixture(),
		ExecutionResultID: IdentifierFixture(),
		ChunkIndex:        uint64(0),
	}

	approval := flow.ResultApproval{
		Body: flow.ResultApprovalBody{
			Attestation:          attestation,
			ApproverID:           IdentifierFixture(),
			AttestationSignature: SignatureFixture(),
			Spock:                nil,
		},
		VerifierSignature: SignatureFixture(),
	}

	for _, apply := range opts {
		apply(&approval)
	}

	return &approval
}

func StateCommitmentFixture() flow.StateCommitment {
	var state = make([]byte, 20)
	_, _ = crand.Read(state[0:20])
	return state
}

func HashFixture(size int) hash.Hash {
	hash := make(hash.Hash, size)
	for i := 0; i < size; i++ {
		hash[i] = byte(i)
	}
	return hash
}

func IdentifierListFixture(n int) []flow.Identifier {
	list := make([]flow.Identifier, n)
	for i := 0; i < n; i++ {
		list[i] = IdentifierFixture()
	}
	return list
}

func IdentifierFixture() flow.Identifier {
	var id flow.Identifier
	_, _ = crand.Read(id[:])
	return id
}

// WithRole adds a role to an identity fixture.
func WithRole(role flow.Role) func(*flow.Identity) {
	return func(identity *flow.Identity) {
		identity.Role = role
	}
}

func WithStake(stake uint64) func(*flow.Identity) {
	return func(identity *flow.Identity) {
		identity.Stake = stake
	}
}

func RandomBytes(n int) []byte {
	b := make([]byte, n)
	read, err := crand.Read(b)
	if err != nil {
		panic("cannot read random bytes")
	}
	if read != n {
		panic(fmt.Errorf("cannot read enough random bytes (got %d of %d)", read, n))
	}
	return b
}

// IdentityFixture returns a node identity.
func IdentityFixture(opts ...func(*flow.Identity)) *flow.Identity {
	nodeID := IdentifierFixture()
	identity := flow.Identity{
		NodeID:  nodeID,
		Address: fmt.Sprintf("address-%v", nodeID[0:7]),
		Role:    flow.RoleConsensus,
		Stake:   1000,
	}
	for _, apply := range opts {
		apply(&identity)
	}
	return &identity
}

// WithNodeID adds a node ID with the given first byte to an identity.
func WithNodeID(b byte) func(*flow.Identity) {
	return func(identity *flow.Identity) {
		identity.NodeID = flow.Identifier{b}
	}
}

// WithRandomPublicKeys adds random public keys to an identity.
func WithRandomPublicKeys() func(*flow.Identity) {
	return func(identity *flow.Identity) {
		identity.StakingPubKey = KeyFixture(crypto.BLSBLS12381).PublicKey()
		identity.NetworkPubKey = KeyFixture(crypto.ECDSAP256).PublicKey()
	}
}

// WithAllRoles can be used used to ensure an IdentityList fixtures contains
// all the roles required for a valid genesis block.
func WithAllRoles() func(*flow.Identity) {
	return WithAllRolesExcept()
}

// Same as above, but omitting a certain role for cases where we are manually
// setting up nodes or a particular role.
func WithAllRolesExcept(except ...flow.Role) func(*flow.Identity) {
	i := 0
	roles := flow.Roles()

	// remove omitted roles
	for _, omitRole := range except {
		for i, role := range roles {
			if role == omitRole {
				roles = append(roles[:i], roles[i+1:]...)
			}
		}
	}

	return func(id *flow.Identity) {
		id.Role = roles[i%len(roles)]
		i++
	}
}

// CompleteIdentitySet takes a number of identities and completes the missing roles.
func CompleteIdentitySet(identities ...*flow.Identity) flow.IdentityList {
	required := map[flow.Role]struct{}{
		flow.RoleCollection:   {},
		flow.RoleConsensus:    {},
		flow.RoleExecution:    {},
		flow.RoleVerification: {},
	}
	for _, identity := range identities {
		delete(required, identity.Role)
	}
	for role := range required {
		identities = append(identities, IdentityFixture(WithRole(role)))
	}
	return identities
}

// IdentityListFixture returns a list of node identity objects. The identities
// can be customized (ie. set their role) by passing in a function that modifies
// the input identities as required.
func IdentityListFixture(n int, opts ...func(*flow.Identity)) flow.IdentityList {
	identities := make(flow.IdentityList, n)

	for i := 0; i < n; i++ {
		identity := IdentityFixture()
		identity.Address = fmt.Sprintf("%x@flow.com:1234", identity.NodeID)
		for _, opt := range opts {
			opt(identity)
		}
		identities[i] = identity
	}

	return identities
}

func ChunkFixture(blockID flow.Identifier) *flow.Chunk {
	return &flow.Chunk{
		ChunkBody: flow.ChunkBody{
			CollectionIndex:      42,
			StartState:           StateCommitmentFixture(),
			EventCollection:      IdentifierFixture(),
			TotalComputationUsed: 4200,
			NumberOfTransactions: 42,
			BlockID:              blockID,
		},
		Index:    0,
		EndState: StateCommitmentFixture(),
	}
}

func ChunksFixture(n uint, blockID flow.Identifier) []*flow.Chunk {
	chunks := make([]*flow.Chunk, 0, n)
	for i := uint64(0); i < uint64(n); i++ {
		chunk := ChunkFixture(blockID)
		chunk.Index = i
		chunks = append(chunks, chunk)
	}
	return chunks
}

func SignatureFixture() crypto.Signature {
	sig := make([]byte, 32)
	_, _ = crand.Read(sig)
	return sig
}

func SignaturesFixture(n int) []crypto.Signature {
	var sigs []crypto.Signature
	for i := 0; i < n; i++ {
		sigs = append(sigs, SignatureFixture())
	}
	return sigs
}

func TransactionFixture(n ...func(t *flow.Transaction)) flow.Transaction {
	tx := flow.Transaction{TransactionBody: TransactionBodyFixture()}
	if len(n) > 0 {
		n[0](&tx)
	}
	return tx
}

func TransactionBodyFixture(opts ...func(*flow.TransactionBody)) flow.TransactionBody {
	tb := flow.TransactionBody{
		Script:             []byte("pub fun main() {}"),
		ReferenceBlockID:   IdentifierFixture(),
		GasLimit:           10,
		ProposalKey:        ProposalKeyFixture(),
		Payer:              AddressFixture(),
		Authorizers:        []flow.Address{AddressFixture()},
		PayloadSignatures:  []flow.TransactionSignature{TransactionSignatureFixture()},
		EnvelopeSignatures: []flow.TransactionSignature{TransactionSignatureFixture()},
	}

	for _, apply := range opts {
		apply(&tb)
	}

	return tb
}

func WithTransactionDSL(txDSL dsl.Transaction) func(tx *flow.TransactionBody) {
	return func(tx *flow.TransactionBody) {
		tx.Script = []byte(txDSL.ToCadence())
	}
}

func WithReferenceBlock(id flow.Identifier) func(tx *flow.TransactionBody) {
	return func(tx *flow.TransactionBody) {
		tx.ReferenceBlockID = id
	}
}

func TransactionDSLFixture(chain flow.Chain) dsl.Transaction {
	return dsl.Transaction{
		Import: dsl.Import{Address: sdk.Address(chain.ServiceAddress())},
		Content: dsl.Prepare{
			Content: dsl.Code(`
				pub fun main() {}
			`),
		},
	}
}

// VerifiableChunkDataFixture returns a complete verifiable chunk with an
// execution receipt referencing the block/collections.
func VerifiableChunkDataFixture(chunkIndex uint64) *verification.VerifiableChunkData {

	guarantees := make([]*flow.CollectionGuarantee, 0)

	var col flow.Collection

	for i := 0; i <= int(chunkIndex); i++ {
		col = CollectionFixture(1)
		guarantee := col.Guarantee()
		guarantees = append(guarantees, &guarantee)
	}

	payload := flow.Payload{
		Guarantees: guarantees,
		Seals:      nil,
	}
	header := BlockHeaderFixture()
	header.PayloadHash = payload.Hash()

	block := flow.Block{
		Header:  &header,
		Payload: &payload,
	}

	chunks := make([]*flow.Chunk, 0)

	var chunk flow.Chunk

	for i := 0; i <= int(chunkIndex); i++ {
		chunk = flow.Chunk{
			ChunkBody: flow.ChunkBody{
				CollectionIndex: uint(i),
				StartState:      StateCommitmentFixture(),
				BlockID:         block.ID(),
			},
			Index: uint64(i),
		}
		chunks = append(chunks, &chunk)
	}

	result := flow.ExecutionResult{
		ExecutionResultBody: flow.ExecutionResultBody{
			BlockID: block.ID(),
			Chunks:  chunks,
		},
	}

	// computes chunk end state
	index := chunk.Index
	var endState flow.StateCommitment
	if int(index) == len(result.Chunks)-1 {
		// last chunk in receipt takes final state commitment
		endState = StateCommitmentFixture()
	} else {
		// any chunk except last takes the subsequent chunk's start state
		endState = result.Chunks[index+1].StartState
	}

	return &verification.VerifiableChunkData{
		Chunk:         &chunk,
		Header:        block.Header,
		Result:        &result,
		Collection:    &col,
		ChunkDataPack: ChunkDataPackFixture(result.ID()),
		EndState:      endState,
	}
}

func ChunkDataPackFixture(identifier flow.Identifier) *flow.ChunkDataPack {

	//ids := utils.GetRandomRegisterIDs(1)
	//values := utils.GetRandomValues(1, 1, 32)

	return &flow.ChunkDataPack{
		ChunkID:    identifier,
		StartState: StateCommitmentFixture(),
		//RegisterTouches: []flow.RegisterTouch{{RegisterID: ids[0], Value: values[0], Proof: []byte{'p'}}},
		Proof:        []byte{'p'},
		CollectionID: IdentifierFixture(),
	}
}

// SeedFixture returns a random []byte with length n
func SeedFixture(n int) []byte {
	var seed = make([]byte, n)
	_, _ = crand.Read(seed[0:n])
	return seed
}

// SeedFixtures returns a list of m random []byte, each having length n
func SeedFixtures(m int, n int) [][]byte {
	var seeds = make([][]byte, m, n)
	for i := range seeds {
		seeds[i] = SeedFixture(n)
	}
	return seeds
}

// EventFixture returns an event
func EventFixture(eType flow.EventType, transactionIndex uint32, eventIndex uint32, txID flow.Identifier) flow.Event {
	return flow.Event{
		Type:             eType,
		TransactionIndex: transactionIndex,
		EventIndex:       eventIndex,
		Payload:          []byte{},
		TransactionID:    txID,
	}
}

func EmulatorRootKey() (*flow.AccountPrivateKey, error) {

	// TODO seems this key literal doesn't decode anymore
	emulatorRootKey, err := crypto.DecodePrivateKey(crypto.ECDSAP256, []byte("f87db87930770201010420ae2cc975dcbdd0ebc56f268b1d8a95834c2955970aea27042d35ec9f298b9e5aa00a06082a8648ce3d030107a1440342000417f5a527137785d2d773fee84b4c7ee40266a1dd1f36ddd46ecf25db6df6a499459629174de83256f2a44ebd4325b9def67d523b755a8926218c4efb7904f8ce0203"))
	if err != nil {
		return nil, err
	}

	return &flow.AccountPrivateKey{
		PrivateKey: emulatorRootKey,
		SignAlgo:   emulatorRootKey.Algorithm(),
		HashAlgo:   hash.SHA3_256,
	}, nil
}

// NoopTxScript returns a Cadence script for a no-op transaction.
func NoopTxScript() []byte {
	return []byte("transaction {}")
}

func RangeFixture() flow.Range {
	return flow.Range{
		From: rand.Uint64(),
		To:   rand.Uint64(),
	}
}

func BatchFixture() flow.Batch {
	return flow.Batch{
		BlockIDs: IdentifierListFixture(10),
	}
}

func RangeListFixture(n int) []flow.Range {
	if n <= 0 {
		return nil
	}
	ranges := make([]flow.Range, n)
	for i := range ranges {
		ranges[i] = RangeFixture()
	}
	return ranges
}

func BatchListFixture(n int) []flow.Batch {
	if n <= 0 {
		return nil
	}
	batches := make([]flow.Batch, n)
	for i := range batches {
		batches[i] = BatchFixture()
	}
	return batches
}

func BootstrapExecutionResultFixture(block *flow.Block, commit flow.StateCommitment) *flow.ExecutionResult {
	result := &flow.ExecutionResult{
		ExecutionResultBody: flow.ExecutionResultBody{
			BlockID:          block.ID(),
			PreviousResultID: flow.ZeroID,
			Chunks:           chunks.ChunkListFromCommit(commit),
		},
		Signatures: nil,
	}
	return result
}

func KeyFixture(algo crypto.SigningAlgorithm) crypto.PrivateKey {
	key, err := crypto.GeneratePrivateKey(algo, SeedFixture(128))
	if err != nil {
		panic(err)
	}
	return key
}

func QuorumCertificateFixture() *flow.QuorumCertificate {
	return &flow.QuorumCertificate{
		View:      uint64(rand.Uint32()),
		BlockID:   IdentifierFixture(),
		SignerIDs: IdentifierListFixture(3),
		SigData:   SeedFixture(32 * 3),
	}
}

func VoteFixture() *hotstuff.Vote {
	return &hotstuff.Vote{
		View:     uint64(rand.Uint32()),
		BlockID:  IdentifierFixture(),
		SignerID: IdentifierFixture(),
		SigData:  RandomBytes(128),
	}
}

func WithParticipants(participants flow.IdentityList) func(*flow.EpochSetup) {
	return func(setup *flow.EpochSetup) {
		setup.Participants = participants
		setup.Assignments = ClusterAssignment(1, participants)
	}
}

func SetupWithCounter(counter uint64) func(*flow.EpochSetup) {
	return func(setup *flow.EpochSetup) {
		setup.Counter = counter
	}
}

func WithFinalView(view uint64) func(*flow.EpochSetup) {
	return func(setup *flow.EpochSetup) {
		setup.FinalView = view
	}
}

func EpochSetupFixture(opts ...func(setup *flow.EpochSetup)) *flow.EpochSetup {
	participants := IdentityListFixture(5, WithAllRoles())
	assignments := ClusterAssignment(1, participants)
	setup := &flow.EpochSetup{
		Counter:      uint64(rand.Uint32()),
		FinalView:    uint64(rand.Uint32() + 1000),
		Participants: participants,
		Assignments:  assignments,
		RandomSource: SeedFixture(32),
	}
	for _, apply := range opts {
		apply(setup)
	}
	return setup
}

func WithDKGFromParticipants(participants flow.IdentityList) func(*flow.EpochCommit) {
	return func(commit *flow.EpochCommit) {
		lookup := make(map[flow.Identifier]flow.DKGParticipant)
		for i, node := range participants.Filter(filter.HasRole(flow.RoleConsensus)) {
			lookup[node.NodeID] = flow.DKGParticipant{
				Index:    uint(i),
				KeyShare: KeyFixture(crypto.BLSBLS12381).PublicKey(),
			}
		}
		commit.DKGParticipants = lookup
	}
}

func CommitWithCounter(counter uint64) func(*flow.EpochCommit) {
	return func(commit *flow.EpochCommit) {
		commit.Counter = counter
	}
}

func EpochCommitFixture(opts ...func(*flow.EpochCommit)) *flow.EpochCommit {
	commit := &flow.EpochCommit{
		Counter:         uint64(rand.Uint32()),
		ClusterQCs:      []*flow.QuorumCertificate{QuorumCertificateFixture()},
		DKGGroupKey:     KeyFixture(crypto.BLSBLS12381).PublicKey(),
		DKGParticipants: make(map[flow.Identifier]flow.DKGParticipant),
	}
	for _, apply := range opts {
		apply(commit)
	}
	return commit
}

// BootstrapFixture generates all the artifacts necessary to bootstrap the
// protocol state.
func BootstrapFixture(participants flow.IdentityList, opts ...func(*flow.Block)) (*flow.Block, *flow.ExecutionResult, *flow.Seal) {

	root := GenesisFixture(participants)
	for _, apply := range opts {
		apply(root)
	}
	result := BootstrapExecutionResultFixture(root, GenesisStateCommitment)

	counter := uint64(1)
	setup := EpochSetupFixture(
		WithParticipants(participants),
		SetupWithCounter(counter),
		WithFinalView(root.Header.View+1000),
	)
	commit := EpochCommitFixture(WithDKGFromParticipants(participants), CommitWithCounter(counter))
	seal := SealFixture(SealFromResult(result), WithServiceEvents(setup.ServiceEvent(), commit.ServiceEvent()))
	return root, result, seal
}<|MERGE_RESOLUTION|>--- conflicted
+++ resolved
@@ -41,13 +41,8 @@
 	return flow.TransactionSignature{
 		Address:     AddressFixture(),
 		SignerIndex: 0,
-<<<<<<< HEAD
 		Signature:   SeedFixture(64),
-		KeyID:       1,
-=======
-		Signature:   []byte{1, 2, 3, 4},
 		KeyIndex:    1,
->>>>>>> 353c1b76
 	}
 }
 
