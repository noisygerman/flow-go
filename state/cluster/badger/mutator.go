package badger

import (
	"errors"
	"fmt"

	"github.com/dgraph-io/badger/v2"

	"github.com/dapperlabs/flow-go/model/cluster"
	"github.com/dapperlabs/flow-go/model/flow"
	"github.com/dapperlabs/flow-go/storage"
	"github.com/dapperlabs/flow-go/storage/badger/operation"
	"github.com/dapperlabs/flow-go/storage/badger/procedure"
)

type Mutator struct {
	state *State
}

func (m *Mutator) Bootstrap(genesis *cluster.Block) error {
	return m.state.db.Update(func(tx *badger.Txn) error {

		// check chain ID
		if genesis.Header.ChainID != m.state.chainID {
			return fmt.Errorf("genesis chain ID (%s) does not match configured (%s)", genesis.Header.ChainID, m.state.chainID)
		}

		// check header number
		if genesis.Header.Height != 0 {
			return fmt.Errorf("genesis number should be 0 (got %d)", genesis.Header.Height)
		}

		// check header parent ID
		if genesis.Header.ParentID != flow.ZeroID {
			return fmt.Errorf("genesis parent ID must be zero hash (got %x)", genesis.Header.ParentID)
		}

		// check payload
		collSize := len(genesis.Payload.Collection.Transactions)
		if collSize != 0 {
			return fmt.Errorf("genesis collection should contain no transactions (got %d)", collSize)
		}

<<<<<<< HEAD
=======
		err := procedure.InsertClusterPayload(genesis.Payload)(tx)
		if err != nil {
			return fmt.Errorf("could not insert genesis cluster payload: %w", err)
		}

>>>>>>> 2452d92c
		// insert block
		err := procedure.InsertClusterBlock(genesis)(tx)
		if err != nil {
			return fmt.Errorf("could not insert genesis block: %w", err)
		}

		// insert block number -> ID mapping
		err = operation.InsertNumberForCluster(genesis.Header.ChainID, genesis.Header.Height, genesis.ID())(tx)
		if err != nil {
			return fmt.Errorf("could not insert genesis number: %w", err)
		}

		// insert boundary
		err = operation.InsertBoundaryForCluster(genesis.Header.ChainID, genesis.Header.Height)(tx)
		if err != nil {
			return fmt.Errorf("could not insert genesis boundary: %w", err)
		}

		return nil
	})
}

func (m *Mutator) Extend(blockID flow.Identifier) error {
	return m.state.db.View(func(tx *badger.Txn) error {

		// retrieve the block
		var block cluster.Block
		err := procedure.RetrieveClusterBlock(blockID, &block)(tx)
		if err != nil {
			return fmt.Errorf("could not retrieve block: %w", err)
		}

		// check chain ID
		if block.Header.ChainID != m.state.chainID {
			return fmt.Errorf("new block chain ID (%s) does not match configured (%s)", block.Header.ChainID, m.state.chainID)
		}

		// check for duplicate transactions in block's ancestry
		parentHeight := block.Header.Height - 1
		parentID := block.Header.ParentID
		txIDs := block.Payload.Collection.Light().Transactions
		err = operation.VerifyCollectionPayload(parentHeight, parentID, txIDs)(tx)
		if errors.Is(err, storage.ErrAlreadyIndexed) {
			return fmt.Errorf("found duplicate transaction in payload: %w", err)
		}
		if err != nil {
			return fmt.Errorf("could not verify collection payload: %w", err)
		}

		// get the chain ID, which determines which cluster state to query
		chainID := block.Header.ChainID

		// get finalized state boundary
		var boundary uint64
		err = operation.RetrieveBoundaryForCluster(chainID, &boundary)(tx)
		if err != nil {
			return fmt.Errorf("could not retrieve boundary: %w", err)
		}

		// get the hash of the latest finalized block
		var lastFinalizedBlockID flow.Identifier
		err = operation.RetrieveNumberForCluster(chainID, boundary, &lastFinalizedBlockID)(tx)
		if err != nil {
			return fmt.Errorf("could not retrieve latest finalized ID: %w", err)
		}

		// get the header of the parent of the new block
		var parent flow.Header
		err = operation.RetrieveHeader(block.Header.ParentID, &parent)(tx)
		if err != nil {
			return fmt.Errorf("could not retrieve latest finalized header: %w", err)
		}

		// if the new block has a lower number than its parent, we can't add it
		if block.Header.Height != parent.Height+1 {
			return fmt.Errorf("extending block height (%d) must be parent height + 1 (%d)", block.Header.Height, parent.Height)
		}

		// trace back from new block until we find a block that has the latest
		// finalized block as its parent
		for block.Header.ParentID != lastFinalizedBlockID {

			// get the parent of current block
			err = operation.RetrieveHeader(block.Header.ParentID, block.Header)(tx)
			if err != nil {
				return fmt.Errorf("could not get parent (%x): %w", block.Header.ParentID, err)
			}

			// if its number is below current boundary, the block does not connect
			// to the finalized protocol state and would break database consistency
			if block.Header.Height < boundary {
				return fmt.Errorf("block doesn't connect to finalized state")
			}
		}

		return nil
	})
}<|MERGE_RESOLUTION|>--- conflicted
+++ resolved
@@ -41,14 +41,6 @@
 			return fmt.Errorf("genesis collection should contain no transactions (got %d)", collSize)
 		}
 
-<<<<<<< HEAD
-=======
-		err := procedure.InsertClusterPayload(genesis.Payload)(tx)
-		if err != nil {
-			return fmt.Errorf("could not insert genesis cluster payload: %w", err)
-		}
-
->>>>>>> 2452d92c
 		// insert block
 		err := procedure.InsertClusterBlock(genesis)(tx)
 		if err != nil {
