--- conflicted
+++ resolved
@@ -19,12 +19,8 @@
 		err := accounts.Create(nil, address)
 		require.NoError(t, err)
 
-<<<<<<< HEAD
 		// storage_used + storage_capacity + exists + code + key count
-		require.Equal(t, len(ledger.RegisterTouches), 5)
-=======
-		require.Equal(t, len(ledger.RegisterTouches), 3) // storage_used + exists + key count
->>>>>>> 7b82ab5a
+		require.Equal(t, len(ledger.RegisterTouches), 4)
 	})
 
 	t.Run("Fails if account exists", func(t *testing.T) {
