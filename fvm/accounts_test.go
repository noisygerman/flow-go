--- conflicted
+++ resolved
@@ -241,31 +241,20 @@
 					SetScript([]byte(createAccountTransaction)).
 					AddAuthorizer(payer)
 
-<<<<<<< HEAD
-				tx := fvm.Transaction(txBody)
-=======
-			tx := fvm.Transaction(txBody, 0)
->>>>>>> 115ccee9
+				tx := fvm.Transaction(txBody, 0)
 
 				err := vm.Run(ctx, tx, ledger)
 				require.NoError(t, err)
 
 				assert.NoError(t, tx.Err)
 
-<<<<<<< HEAD
 				require.Len(t, tx.Events, 1)
-				assert.Equal(t, string(flow.EventAccountCreated), tx.Events[0].EventType.TypeID)
-
-				address := flow.Address(tx.Events[0].Fields[0].(cadence.Address))
-=======
-			require.Len(t, tx.Events, 1)
-
-			require.Equal(t, flow.EventAccountCreated, tx.Events[0].Type)
-
-			data, err := jsoncdc.Decode(tx.Events[0].Payload)
-			require.NoError(t, err)
-			address := flow.Address(data.(cadence.Event).Fields[0].(cadence.Address))
->>>>>>> 115ccee9
+
+				require.Equal(t, flow.EventAccountCreated, tx.Events[0].Type)
+
+				data, err := jsoncdc.Decode(tx.Events[0].Payload)
+				require.NoError(t, err)
+				address := flow.Address(data.(cadence.Event).Fields[0].(cadence.Address))
 
 				account, err := vm.GetAccount(ctx, address, ledger)
 				require.NoError(t, err)
@@ -284,11 +273,7 @@
 					SetScript([]byte(createMultipleAccountsTransaction)).
 					AddAuthorizer(payer)
 
-<<<<<<< HEAD
-				tx := fvm.Transaction(txBody)
-=======
-			tx := fvm.Transaction(txBody, 0)
->>>>>>> 115ccee9
+				tx := fvm.Transaction(txBody, 0)
 
 				err := vm.Run(ctx, tx, ledger)
 				require.NoError(t, err)
@@ -297,19 +282,12 @@
 
 				require.Len(t, tx.Events, count)
 
-<<<<<<< HEAD
 				for i := 0; i < count; i++ {
-					require.Equal(t, string(flow.EventAccountCreated), tx.Events[i].EventType.TypeID)
-
-					address := flow.Address(tx.Events[i].Fields[0].(cadence.Address))
-=======
-			for i := 0; i < count; i++ {
-				require.Equal(t, flow.EventAccountCreated, tx.Events[i].Type)
-
-				data, err := jsoncdc.Decode(tx.Events[i].Payload)
-				require.NoError(t, err)
-				address := flow.Address(data.(cadence.Event).Fields[0].(cadence.Address))
->>>>>>> 115ccee9
+					require.Equal(t, flow.EventAccountCreated, tx.Events[i].Type)
+
+					data, err := jsoncdc.Decode(tx.Events[i].Payload)
+					require.NoError(t, err)
+					address := flow.Address(data.(cadence.Event).Fields[0].(cadence.Address))
 
 					account, err := vm.GetAccount(ctx, address, ledger)
 					require.NoError(t, err)
@@ -335,11 +313,7 @@
 					SetScript([]byte(createAccountTransaction)).
 					AddAuthorizer(payer)
 
-<<<<<<< HEAD
-				tx := fvm.Transaction(txBody)
-=======
-			tx := fvm.Transaction(txBody, 0)
->>>>>>> 115ccee9
+				tx := fvm.Transaction(txBody, 0)
 
 				err := vm.Run(ctx, tx, ledger)
 				require.NoError(t, err)
@@ -355,11 +329,7 @@
 					SetScript([]byte(createAccountTransaction)).
 					AddAuthorizer(chain.ServiceAddress())
 
-<<<<<<< HEAD
-				tx := fvm.Transaction(txBody)
-=======
-			tx := fvm.Transaction(txBody, 0)
->>>>>>> 115ccee9
+				tx := fvm.Transaction(txBody, 0)
 
 				err := vm.Run(ctx, tx, ledger)
 				require.NoError(t, err)
@@ -379,11 +349,7 @@
 					SetPayer(payer).
 					AddAuthorizer(payer)
 
-<<<<<<< HEAD
-				tx := fvm.Transaction(txBody)
-=======
-			tx := fvm.Transaction(txBody, 0)
->>>>>>> 115ccee9
+				tx := fvm.Transaction(txBody, 0)
 
 				err := vm.Run(ctx, tx, ledger)
 				require.NoError(t, err)
@@ -402,11 +368,7 @@
 					SetScript([]byte(createAccountTransaction)).
 					AddAuthorizer(payer)
 
-<<<<<<< HEAD
-				validTx := fvm.Transaction(txBody)
-=======
-			validTx := fvm.Transaction(txBody, 0)
->>>>>>> 115ccee9
+				validTx := fvm.Transaction(txBody, 0)
 
 				err := vm.Run(ctx, validTx, ledger)
 				require.NoError(t, err)
@@ -415,11 +377,7 @@
 
 				removeAccountCreator(t, vm, chain, ctx, ledger, payer)
 
-<<<<<<< HEAD
-				invalidTx := fvm.Transaction(txBody)
-=======
-			invalidTx := fvm.Transaction(txBody, 0)
->>>>>>> 115ccee9
+				invalidTx := fvm.Transaction(txBody, 0)
 
 				err = vm.Run(ctx, invalidTx, ledger)
 				require.NoError(t, err)
@@ -467,11 +425,7 @@
 					AddArgument(cadencePublicKey).
 					AddAuthorizer(address)
 
-<<<<<<< HEAD
-				tx := fvm.Transaction(txBody)
-=======
-			tx := fvm.Transaction(txBody, 0)
->>>>>>> 115ccee9
+				tx := fvm.Transaction(txBody, 0)
 
 				err = vm.Run(ctx, tx, ledger)
 				require.NoError(t, err)
@@ -503,18 +457,14 @@
 				require.NoError(t, err)
 				assert.Len(t, before.Keys, 1)
 
-<<<<<<< HEAD
 				publicKey2, publicKey2Arg := newAccountKey(t)
-=======
-			tx := fvm.Transaction(txBody, 0)
->>>>>>> 115ccee9
 
 				txBody := flow.NewTransactionBody().
 					SetScript([]byte(addAccountKeyTransaction)).
 					AddArgument(publicKey2Arg).
 					AddAuthorizer(address)
 
-				tx := fvm.Transaction(txBody)
+				tx := fvm.Transaction(txBody, 0)
 
 				err = vm.Run(ctx, tx, ledger)
 				require.NoError(t, err)
@@ -556,11 +506,7 @@
 					AddArgument(invalidPublicKeyArg).
 					AddAuthorizer(address)
 
-<<<<<<< HEAD
-				tx := fvm.Transaction(txBody)
-=======
-			tx := fvm.Transaction(txBody, 0)
->>>>>>> 115ccee9
+				tx := fvm.Transaction(txBody, 0)
 
 				err = vm.Run(ctx, tx, ledger)
 				require.NoError(t, err)
@@ -583,12 +529,8 @@
 				require.NoError(t, err)
 				assert.Empty(t, before.Keys)
 
-<<<<<<< HEAD
 				publicKey1, publicKey1Arg := newAccountKey(t)
 				publicKey2, publicKey2Arg := newAccountKey(t)
-=======
-			tx := fvm.Transaction(txBody, 0)
->>>>>>> 115ccee9
 
 				txBody := flow.NewTransactionBody().
 					SetScript([]byte(addMultipleAccountKeysTransaction)).
@@ -596,7 +538,7 @@
 					AddArgument(publicKey2Arg).
 					AddAuthorizer(address)
 
-				tx := fvm.Transaction(txBody)
+				tx := fvm.Transaction(txBody, 0)
 
 				err = vm.Run(ctx, tx, ledger)
 				require.NoError(t, err)
@@ -642,29 +584,20 @@
 					_ = addAccountKey(t, vm, ctx, ledger, address)
 				}
 
-<<<<<<< HEAD
 				before, err := vm.GetAccount(ctx, address, ledger)
-=======
-			for i, keyIndex := range []int{-1, keyCount, keyCount + 1} {
-				keyIndexArg, err := jsoncdc.Encode(cadence.NewInt(keyIndex))
->>>>>>> 115ccee9
 				require.NoError(t, err)
 				assert.Len(t, before.Keys, keyCount)
-
-				for _, keyIndex := range []int{-1, keyCount, keyCount + 1} {
+				for i, keyIndex := range []int{-1, keyCount, keyCount + 1} {
 					keyIndexArg, err := jsoncdc.Encode(cadence.NewInt(keyIndex))
 					require.NoError(t, err)
-
-<<<<<<< HEAD
+					assert.Len(t, before.Keys, keyCount)
+
 					txBody := flow.NewTransactionBody().
 						SetScript([]byte(removeAccountKeyTransaction)).
 						AddArgument(keyIndexArg).
 						AddAuthorizer(address)
-=======
-				tx := fvm.Transaction(txBody, uint32(i))
->>>>>>> 115ccee9
-
-					tx := fvm.Transaction(txBody)
+
+					tx := fvm.Transaction(txBody, uint32(i))
 
 					err = vm.Run(ctx, tx, ledger)
 					require.NoError(t, err)
@@ -706,11 +639,7 @@
 					AddArgument(keyIndexArg).
 					AddAuthorizer(address)
 
-<<<<<<< HEAD
-				tx := fvm.Transaction(txBody)
-=======
-			tx := fvm.Transaction(txBody, 0)
->>>>>>> 115ccee9
+				tx := fvm.Transaction(txBody, 0)
 
 				err = vm.Run(ctx, tx, ledger)
 				require.NoError(t, err)
@@ -755,11 +684,7 @@
 					txBody.AddArgument(keyIndexArg)
 				}
 
-<<<<<<< HEAD
-				tx := fvm.Transaction(txBody)
-=======
-			tx := fvm.Transaction(txBody, 0)
->>>>>>> 115ccee9
+				tx := fvm.Transaction(txBody, 0)
 
 				err = vm.Run(ctx, tx, ledger)
 				require.NoError(t, err)
