package fvm

import (
	"encoding/binary"
	"errors"
	"fmt"
	"math/rand"

	"github.com/onflow/cadence"
	jsoncdc "github.com/onflow/cadence/encoding/json"
	"github.com/onflow/cadence/runtime"
	"github.com/onflow/cadence/runtime/ast"
	"github.com/onflow/cadence/runtime/common"

	"github.com/onflow/flow-go/fvm/state"
	"github.com/onflow/flow-go/model/flow"
	"github.com/onflow/flow-go/storage"

	"github.com/onflow/flow-go-sdk/crypto"
)

var _ runtime.Interface = &hostEnv{}
var _ runtime.HighLevelStorage = &hostEnv{}

type hostEnv struct {
	ctx              Context
	ledger           state.Ledger
	accounts         *state.Accounts
	addressGenerator flow.AddressGenerator
	uuidGenerator    *UUIDGenerator

	runtime.Metrics

	events []cadence.Event
	logs   []string

	transactionEnv *transactionEnv
	rng            *rand.Rand
}

<<<<<<< HEAD
func (e *hostEnv) Hash(data []byte, hashAlgorithm string) []byte {
	hasher, err := crypto.NewHasher(crypto.StringToHashAlgorithm(hashAlgorithm))
	if err != nil {
		panic(fmt.Errorf("cannot create hasher: %w", err))
	}
	return hasher.ComputeHash(data)
}

func newEnvironment(ctx Context, ledger state.Ledger) *hostEnv {
	accounts := state.NewAccounts(ledger, ctx.Chain)
=======
func newEnvironment(ctx Context, ledger state.Ledger) (*hostEnv, error) {
	accounts := state.NewAccounts(ledger)
	generator, err := state.NewLedgerBoundAddressGenerator(ledger, ctx.Chain)
	if err != nil {
		return nil, err
	}
>>>>>>> 1001b58e

	uuids := state.NewUUIDs(ledger)
	uuidGenerator := NewUUIDGenerator(uuids)

	env := &hostEnv{
		ctx:              ctx,
		ledger:           ledger,
		Metrics:          &noopMetricsCollector{},
		accounts:         accounts,
		addressGenerator: generator,
		uuidGenerator:    uuidGenerator,
	}

	if ctx.BlockHeader != nil {
		env.seedRNG(ctx.BlockHeader)
	}

	if ctx.Metrics != nil {
		env.Metrics = &metricsCollector{ctx.Metrics}
	}

	return env, nil
}

func (e *hostEnv) seedRNG(header *flow.Header) {
	// Seed the random number generator with entropy created from the block header ID. The random number generator will
	// be used by the UnsafeRandom function.
	id := header.ID()
	source := rand.NewSource(int64(binary.BigEndian.Uint64(id[:])))
	e.rng = rand.New(source)
}

func (e *hostEnv) setTransaction(vm *VirtualMachine, tx *flow.TransactionBody) {
	e.transactionEnv = newTransactionEnv(
		vm,
		e.ctx,
		e.ledger,
		e.accounts,
		e.addressGenerator,
		tx,
	)
}

func (e *hostEnv) getEvents() []cadence.Event {
	return e.events
}

func (e *hostEnv) getLogs() []string {
	return e.logs
}

func (e *hostEnv) GetValue(owner, key []byte) ([]byte, error) {
	v, _ := e.ledger.Get(

		string(owner),
		"", // TODO: Remove empty controller key
		string(key),
	)
	return v, nil
}

func (e *hostEnv) SetValue(owner, key, value []byte) error {
	e.ledger.Set(
		string(owner),
		"", // TODO: Remove empty controller key
		string(key),
		value,
	)
	return nil
}

func (e *hostEnv) ValueExists(owner, key []byte) (exists bool, err error) {
	v, err := e.GetValue(owner, key)
	if err != nil {
		return false, err
	}

	return len(v) > 0, nil
}

func (e *hostEnv) ResolveLocation(
	identifiers []runtime.Identifier,
	location runtime.Location,
) []runtime.ResolvedLocation {

	addressLocation, isAddress := location.(runtime.AddressLocation)

	// if the location is not an address location, e.g. an identifier location (`import Crypto`),
	// then return a single resolved location which declares all identifiers.

	if !isAddress {
		return []runtime.ResolvedLocation{
			{
				Location:    location,
				Identifiers: identifiers,
			},
		}
	}

	// if the location is an address,
	// and no specific identifiers where requested in the import statement,
	// then fetch all identifiers at this address

	if len(identifiers) == 0 {
		address := flow.Address(addressLocation.ToAddress())
		contractNames, err := e.accounts.GetContractNames(address)
		if err != nil {
			panic(err)
		}

		// if there are no contractNames deployed,
		// then return no resolved locations

		if len(contractNames) == 0 {
			return nil
		}

		identifiers = make([]ast.Identifier, len(contractNames))

		for i := range identifiers {
			identifiers[i] = runtime.Identifier{
				Identifier: contractNames[i],
			}
		}
	}

	// return one resolved location per identifier.
	// each resolved location is an address contract location

	resolvedLocations := make([]runtime.ResolvedLocation, len(identifiers))
	for i := range resolvedLocations {
		identifier := identifiers[i]
		resolvedLocations[i] = runtime.ResolvedLocation{
			Location: runtime.AddressContractLocation{
				AddressLocation: addressLocation,
				Name:            identifier.Identifier,
			},
			Identifiers: []runtime.Identifier{identifier},
		}
	}

	return resolvedLocations
}

func (e *hostEnv) GetCode(location runtime.Location) ([]byte, error) {
	contractLocation, ok := location.(runtime.AddressContractLocation)
	if !ok {
		return nil, fmt.Errorf("can only get code for an account contract (an AddressContractLocation)")
	}

	address := flow.Address(contractLocation.AddressLocation.ToAddress())

	code, err := e.accounts.GetContract(contractLocation.Name, address)
	if err != nil {
		return nil, err
	}

	return code, nil
}

func (e *hostEnv) GetCachedProgram(location ast.Location) (*ast.Program, error) {
	if e.ctx.ASTCache == nil {
		return nil, nil
	}

	program, err := e.ctx.ASTCache.GetProgram(location)
	if program != nil {
		// Program was found within cache, do an explicit ledger register touch
		// to ensure consistent reads during chunk verification.
		if addressLocation, ok := location.(runtime.AddressContractLocation); ok {
			e.accounts.TouchContract(addressLocation.Name, flow.BytesToAddress(addressLocation.AddressLocation))
		}
	}

	// TODO: improve error passing https://github.com/onflow/cadence/issues/202
	return program, err
}

func (e *hostEnv) CacheProgram(location ast.Location, program *ast.Program) error {
	if e.ctx.ASTCache == nil {
		return nil
	}

	// TODO: improve error passing https://github.com/onflow/cadence/issues/202
	return e.ctx.ASTCache.SetProgram(location, program)
}

func (e *hostEnv) Log(message string) {
	e.logs = append(e.logs, message)
}

func (e *hostEnv) EmitEvent(event cadence.Event) {
	e.events = append(e.events, event)
}

func (e *hostEnv) GenerateUUID() uint64 {
	uuid, err := e.uuidGenerator.GenerateUUID()
	if err != nil {
		// TODO - Return error once Cadence interface accommodates it
		panic(fmt.Errorf("cannot get UUID: %w", err))
	}

	return uuid
}

func (e *hostEnv) GetComputationLimit() uint64 {
	if e.transactionEnv != nil {
		return e.transactionEnv.GetComputationLimit()
	}

	return e.ctx.GasLimit
}

func (e *hostEnv) DecodeArgument(b []byte, t cadence.Type) (cadence.Value, error) {
	return jsoncdc.Decode(b)
}

func (e *hostEnv) Events() []cadence.Event {
	return e.events
}

func (e *hostEnv) Logs() []string {
	return e.logs
}

func (e *hostEnv) VerifySignature(
	signature []byte,
	tag string,
	message []byte,
	rawPublicKey []byte,
	rawSigAlgo string,
	rawHashAlgo string,
) bool {
	valid, err := verifySignatureFromRuntime(
		e.ctx.SignatureVerifier,
		signature,
		tag,
		message,
		rawPublicKey,
		rawSigAlgo,
		rawHashAlgo,
	)

	if err != nil {
		// TODO: improve error passing https://github.com/onflow/cadence/issues/202
		panic(err)
	}

	return valid
}

func (e *hostEnv) HighLevelStorageEnabled() bool {
	return e.ctx.SetValueHandler != nil
}

func (e *hostEnv) SetCadenceValue(owner common.Address, key string, value cadence.Value) error {
	return e.ctx.SetValueHandler(flow.Address(owner), key, value)
}

// Block Environment Functions

// GetCurrentBlockHeight returns the current block height.
func (e *hostEnv) GetCurrentBlockHeight() uint64 {
	if e.ctx.BlockHeader == nil {
		panic("GetCurrentBlockHeight is not supported by this environment")
	}

	return e.ctx.BlockHeader.Height
}

// UnsafeRandom returns a random uint64, where the process of random number derivation is not cryptographically
// secure.
func (e *hostEnv) UnsafeRandom() uint64 {
	if e.rng == nil {
		panic("UnsafeRandom is not supported by this environment")
	}

	buf := make([]byte, 8)
	_, _ = e.rng.Read(buf) // Always succeeds, no need to check error
	return binary.LittleEndian.Uint64(buf)
}

func runtimeBlockFromHeader(header *flow.Header) runtime.Block {
	return runtime.Block{
		Height:    header.Height,
		View:      header.View,
		Hash:      runtime.BlockHash(header.ID()),
		Timestamp: header.Timestamp.UnixNano(),
	}
}

// GetBlockAtHeight returns the block at the given height.
func (e *hostEnv) GetBlockAtHeight(height uint64) (runtime.Block, bool, error) {
	if e.ctx.Blocks == nil {
		panic("GetBlockAtHeight is not supported by this environment")
	}

	if e.ctx.BlockHeader != nil && height == e.ctx.BlockHeader.Height {
		return runtimeBlockFromHeader(e.ctx.BlockHeader), true, nil
	}

	block, err := e.ctx.Blocks.ByHeight(height)
	// TODO: remove dependency on storage
	if errors.Is(err, storage.ErrNotFound) {
		return runtime.Block{}, false, nil
	} else if err != nil {
		// TODO: improve error passing https://github.com/onflow/cadence/issues/202
		return runtime.Block{}, false, fmt.Errorf("unexpected failure of GetBlockAtHeight, height %v: %w", height, err)
	}

	// TODO: improve error passing https://github.com/onflow/cadence/issues/202
	return runtimeBlockFromHeader(block.Header), true, nil
}

// Transaction Environment Functions

func (e *hostEnv) CreateAccount(payer runtime.Address) (address runtime.Address, err error) {
	if e.transactionEnv == nil {
		panic("CreateAccount is not supported by this environment")
	}

	// TODO: improve error passing https://github.com/onflow/cadence/issues/202
	return e.transactionEnv.CreateAccount(payer)
}

func (e *hostEnv) AddAccountKey(address runtime.Address, publicKey []byte) error {
	if e.transactionEnv == nil {
		panic("AddAccountKey is not supported by this environment")
	}

	// TODO: improve error passing https://github.com/onflow/cadence/issues/202
	return e.transactionEnv.AddAccountKey(address, publicKey)
}

func (e *hostEnv) RemoveAccountKey(address runtime.Address, index int) (publicKey []byte, err error) {
	if e.transactionEnv == nil {
		panic("RemoveAccountKey is not supported by this environment")
	}

	// TODO: improve error passing https://github.com/onflow/cadence/issues/202
	return e.transactionEnv.RemoveAccountKey(address, index)
}

func (e *hostEnv) UpdateAccountContractCode(address runtime.Address, name string, code []byte) (err error) {
	if e.transactionEnv == nil {
		panic("UpdateAccountContractCode is not supported by this environment")
	}

	// TODO: improve error passing https://github.com/onflow/cadence/issues/202
	return e.transactionEnv.UpdateAccountContractCode(address, name, code)
}

func (e *hostEnv) GetAccountContractCode(address runtime.Address, name string) (code []byte, err error) {
	return e.GetCode(runtime.AddressContractLocation{
		AddressLocation: address.Bytes(),
		Name:            name,
	})
}

func (e *hostEnv) RemoveAccountContractCode(address runtime.Address, name string) (err error) {
	if e.transactionEnv == nil {
		panic("RemoveAccountContractCode is not supported by this environment")
	}

	// TODO: improve error passing https://github.com/onflow/cadence/issues/202
	return e.transactionEnv.RemoveAccountContractCode(address, name)
}

func (e *transactionEnv) UpdateAccountContractCode(address runtime.Address, name string, code []byte) (err error) {
	accountAddress := flow.Address(address)

	// must be signed by the service account
	if e.ctx.RestrictedDeploymentEnabled && !e.isAuthorizer(runtime.Address(e.ctx.Chain.ServiceAddress())) {
		// TODO: improve error passing https://github.com/onflow/cadence/issues/202
		return fmt.Errorf("code deployment requires authorization from the service account")
	}

	return e.accounts.SetContract(name, accountAddress, code)
}

func (e *transactionEnv) RemoveAccountContractCode(address runtime.Address, name string) (err error) {
	accountAddress := flow.Address(address)

	// must be signed by the service account
	if e.ctx.RestrictedDeploymentEnabled && !e.isAuthorizer(runtime.Address(e.ctx.Chain.ServiceAddress())) {
		// TODO: improve error passing https://github.com/onflow/cadence/issues/202
		return fmt.Errorf("code deployment requires authorization from the service account")
	}

	return e.accounts.DeleteContract(name, accountAddress)
}

func (e *hostEnv) GetSigningAccounts() []runtime.Address {
	if e.transactionEnv == nil {
		panic("GetSigningAccounts is not supported by this environment")
	}

	return e.transactionEnv.GetSigningAccounts()
}

// Transaction Environment

type transactionEnv struct {
	vm               *VirtualMachine
	ctx              Context
	ledger           state.Ledger
	accounts         *state.Accounts
	addressGenerator flow.AddressGenerator

	tx          *flow.TransactionBody
	authorizers []runtime.Address
}

func newTransactionEnv(
	vm *VirtualMachine,
	ctx Context,
	ledger state.Ledger,
	accounts *state.Accounts,
	addressGenerator flow.AddressGenerator,
	tx *flow.TransactionBody,
) *transactionEnv {
	return &transactionEnv{
		vm:               vm,
		ctx:              ctx,
		ledger:           ledger,
		accounts:         accounts,
		addressGenerator: addressGenerator,
		tx:               tx,
	}
}

func (e *transactionEnv) GetSigningAccounts() []runtime.Address {
	if e.authorizers == nil {
		e.authorizers = make([]runtime.Address, len(e.tx.Authorizers))

		for i, auth := range e.tx.Authorizers {
			e.authorizers[i] = runtime.Address(auth)
		}
	}

	return e.authorizers
}

func (e *transactionEnv) GetComputationLimit() uint64 {
	return e.tx.GasLimit
}

func (e *transactionEnv) CreateAccount(payer runtime.Address) (address runtime.Address, err error) {
	if e.ctx.ServiceAccountEnabled {
		err = e.vm.invokeMetaTransaction(
			e.ctx,
			deductAccountCreationFeeTransaction(
				flow.Address(payer),
				e.ctx.Chain.ServiceAddress(),
				e.ctx.RestrictedAccountCreationEnabled,
			),
			e.ledger,
		)
		if err != nil {
			// TODO: improve error passing https://github.com/onflow/cadence/issues/202
			return address, err
		}
	}

	flowAddress, err := e.addressGenerator.NextAddress()
	if err != nil {
		return address, err
	}

	err = e.accounts.Create(nil, flowAddress)
	if err != nil {
		// TODO: improve error passing https://github.com/onflow/cadence/issues/202
		return address, err
	}

	if e.ctx.ServiceAccountEnabled {
		err = e.vm.invokeMetaTransaction(
			e.ctx,
			initFlowTokenTransaction(flowAddress, e.ctx.Chain.ServiceAddress()),
			e.ledger,
		)
		if err != nil {
			// TODO: improve error passing https://github.com/onflow/cadence/issues/202
			return address, err
		}
	}

	return runtime.Address(flowAddress), nil
}

// AddAccountKey adds a public key to an existing account.
//
// This function returns an error if the specified account does not exist or
// if the key insertion fails.
func (e *transactionEnv) AddAccountKey(address runtime.Address, encodedPublicKey []byte) (err error) {
	accountAddress := flow.Address(address)

	var ok bool

	ok, err = e.accounts.Exists(accountAddress)
	if err != nil {
		// TODO: improve error passing https://github.com/onflow/cadence/issues/202
		return err
	}

	if !ok {
		// TODO: improve error passing https://github.com/onflow/cadence/issues/202
		return fmt.Errorf("account with address %s does not exist", address)
	}

	var publicKey flow.AccountPublicKey

	publicKey, err = flow.DecodeRuntimeAccountPublicKey(encodedPublicKey, 0)
	if err != nil {
		return fmt.Errorf("cannot decode runtime public account key: %w", err)
	}

	err = e.accounts.AppendPublicKey(accountAddress, publicKey)
	if err != nil {
		return fmt.Errorf("failed to add public key to account: %w", err)
	}

	return nil
}

// RemoveAccountKey revokes a public key by index from an existing account.
//
// This function returns an error if the specified account does not exist, the
// provided key is invalid, or if key revoking fails.
func (e *transactionEnv) RemoveAccountKey(address runtime.Address, keyIndex int) (encodedPublicKey []byte, err error) {
	accountAddress := flow.Address(address)

	var ok bool

	ok, err = e.accounts.Exists(accountAddress)
	if err != nil {
		// TODO: improve error passing https://github.com/onflow/cadence/issues/202
		return nil, err
	}

	if !ok {
		// TODO: improve error passing https://github.com/onflow/cadence/issues/202
		return nil, fmt.Errorf("account with address %s does not exist", address)
	}

	if keyIndex < 0 {
		return nil, fmt.Errorf("key index must be positve, received %d", keyIndex)
	}

	var publicKey flow.AccountPublicKey
	publicKey, err = e.accounts.GetPublicKey(accountAddress, uint64(keyIndex))
	if err != nil {
		return nil, err
	}

	// mark this key as revoked
	publicKey.Revoked = true

	encodedPublicKey, err = e.accounts.SetPublicKey(accountAddress, uint64(keyIndex), publicKey)
	if err != nil {
		// TODO: improve error passing https://github.com/onflow/cadence/issues/202 {
		return nil, fmt.Errorf("failed to revoke account key: %w", err)
	}

	return encodedPublicKey, nil
}

func (e *transactionEnv) isAuthorizer(address runtime.Address) bool {
	for _, accountAddress := range e.GetSigningAccounts() {
		if accountAddress == address {
			return true
		}
	}
	return false
}<|MERGE_RESOLUTION|>--- conflicted
+++ resolved
@@ -38,7 +38,6 @@
 	rng            *rand.Rand
 }
 
-<<<<<<< HEAD
 func (e *hostEnv) Hash(data []byte, hashAlgorithm string) []byte {
 	hasher, err := crypto.NewHasher(crypto.StringToHashAlgorithm(hashAlgorithm))
 	if err != nil {
@@ -47,16 +46,12 @@
 	return hasher.ComputeHash(data)
 }
 
-func newEnvironment(ctx Context, ledger state.Ledger) *hostEnv {
-	accounts := state.NewAccounts(ledger, ctx.Chain)
-=======
 func newEnvironment(ctx Context, ledger state.Ledger) (*hostEnv, error) {
 	accounts := state.NewAccounts(ledger)
 	generator, err := state.NewLedgerBoundAddressGenerator(ledger, ctx.Chain)
 	if err != nil {
 		return nil, err
 	}
->>>>>>> 1001b58e
 
 	uuids := state.NewUUIDs(ledger)
 	uuidGenerator := NewUUIDGenerator(uuids)
