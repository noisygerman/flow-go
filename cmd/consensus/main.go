--- conflicted
+++ resolved
@@ -170,7 +170,7 @@
 			notifier := consensus.CreateNotifier(node.Logger, node.Metrics, guaranteesDB, sealsDB)
 
 			// query the last finalized block and unfinalized blocks for recovery
-			rootHeader := &node.GenesisBlock.Header
+			rootHeader := node.GenesisBlock.Header
 			finalized, unfinalized, err := findLatest(node.State, headersDB, rootHeader)
 			if err != nil {
 				return nil, fmt.Errorf("could not find latest finalized block and unfinalized blocks: %w", err)
@@ -179,12 +179,8 @@
 			// initialize hotstuff consensus algorithm
 			hot, err := consensus.NewParticipant(
 				node.Logger, notifier, node.Metrics, headersDB, viewsDB, committee, node.State,
-<<<<<<< HEAD
-				build, final, signer, comp, &node.GenesisBlock.Header, node.GenesisQC,
+				build, final, signer, comp, node.GenesisBlock.Header, node.GenesisQC,
 				finalized, unfinalized,
-=======
-				build, final, signer, comp, node.GenesisBlock.Header, node.GenesisQC,
->>>>>>> 999e7c5d
 				consensus.WithTimeout(hotstuffTimeout),
 			)
 			if err != nil {
