package main

import (
	"bytes"
	"fmt"
	"os"
	"path/filepath"
	"time"

	"github.com/onflow/cadence/runtime"
	"github.com/spf13/pflag"

	"github.com/dapperlabs/flow-go/cmd"
	"github.com/dapperlabs/flow-go/engine/execution/computation"
	"github.com/dapperlabs/flow-go/engine/execution/computation/virtualmachine"
	"github.com/dapperlabs/flow-go/engine/execution/ingestion"
	"github.com/dapperlabs/flow-go/engine/execution/provider"
	"github.com/dapperlabs/flow-go/engine/execution/rpc"
	"github.com/dapperlabs/flow-go/engine/execution/state"
	"github.com/dapperlabs/flow-go/engine/execution/state/bootstrap"
	"github.com/dapperlabs/flow-go/engine/execution/sync"
	"github.com/dapperlabs/flow-go/model/flow"
	"github.com/dapperlabs/flow-go/module"
	"github.com/dapperlabs/flow-go/module/metrics"
	"github.com/dapperlabs/flow-go/storage"
	"github.com/dapperlabs/flow-go/storage/badger"
	"github.com/dapperlabs/flow-go/storage/ledger"
	"github.com/dapperlabs/flow-go/storage/ledger/wal"
)

func main() {

	var (
		ledgerStorage      *ledger.MTrieStorage
		events             storage.Events
		txResults          storage.TransactionResults
		providerEngine     *provider.Engine
		computationManager *computation.Manager
		ingestionEng       *ingestion.Engine
		rpcConf            rpc.Config
		err                error
		executionState     state.ExecutionState
		triedir            string
		collector          module.ExecutionMetrics
		mTrieCacheSize     uint32
	)

	cmd.FlowNode(flow.RoleExecution.String()).
		ExtraFlags(func(flags *pflag.FlagSet) {
			homedir, _ := os.UserHomeDir()
			datadir := filepath.Join(homedir, ".flow", "execution")

			flags.StringVarP(&rpcConf.ListenAddr, "rpc-addr", "i", "localhost:9000", "the address the gRPC server listens on")
			flags.StringVar(&triedir, "triedir", datadir, "directory to store the execution State")
			flags.Uint32Var(&mTrieCacheSize, "mtrie-cache-size", 1000, "cache size for MTrie")
		}).
		Module("computation manager", func(node *cmd.FlowNodeBuilder) error {
			rt := runtime.NewInterpreterRuntime()
			vm, err := virtualmachine.New(rt, node.GenesisChainID.Chain())
			if err != nil {
				return err
			}

			computationManager = computation.New(
				node.Logger,
				node.Tracer,
				node.Me,
				node.State,
				vm,
				node.Storage.Blocks,
			)

			return nil
		}).
		Module("execution metrics", func(node *cmd.FlowNodeBuilder) error {
			collector = metrics.NewExecutionCollector(node.Tracer, node.MetricsRegisterer)
			return nil
		}).
		// Trie storage is required to bootstrap, but also should be handled while shutting down
		Module("ledger storage", func(node *cmd.FlowNodeBuilder) error {
			mTrieStorage, err = ledger.NewMTrieStorage(triedir, int(mTrieCacheSize), collector, node.MetricsRegisterer)
			ledgerStorage = mTrieStorage
			return err
		}).
		GenesisHandler(func(node *cmd.FlowNodeBuilder, block *flow.Block) {
			if node.GenesisAccountPublicKey == nil {
				panic(fmt.Sprintf("error while bootstrapping execution state: no service account public key"))
			}

<<<<<<< HEAD
			bootstrapper := bootstrap.NewBootstrapper(node.Logger)

			bootstrappedStateCommitment, err := bootstrapper.BootstrapLedger(ledgerStorage, *node.GenesisAccountPublicKey, node.GenesisTokenSupply)
=======
			bootstrappedStateCommitment, err := bootstrap.BootstrapLedger(ledgerStorage, *node.GenesisAccountPublicKey, node.GenesisTokenSupply, node.GenesisChainID.Chain())
>>>>>>> 7762634d
			if err != nil {
				panic(fmt.Sprintf("error while bootstrapping execution state: %s", err))
			}

			if !bytes.Equal(bootstrappedStateCommitment, node.GenesisCommit) {
				panic(fmt.Sprintf("genesis seal state commitment (%x) different from precalculated (%x)", bootstrappedStateCommitment, node.GenesisCommit))
			}

			err = bootstrapper.BootstrapExecutionDatabase(node.DB, bootstrappedStateCommitment, block.Header)
			if err != nil {
				panic(fmt.Sprintf("error while bootstrapping execution state - cannot bootstrap database: %s", err))
			}
		}).
		Component("execution state ledger", func(node *cmd.FlowNodeBuilder) (module.ReadyDoneAware, error) {
			return ledgerStorage, nil
		}).
		Component("execution state ledger WAL compactor", func(node *cmd.FlowNodeBuilder) (module.ReadyDoneAware, error) {

			checkpointer, err := ledgerStorage.Checkpointer()
			if err != nil {
				return nil, fmt.Errorf("cannot create checkpointer: %w", err)
			}
			compactor := wal.NewCompactor(checkpointer, 10*time.Second)

			return compactor, nil
		}).
		Component("provider engine", func(node *cmd.FlowNodeBuilder) (module.ReadyDoneAware, error) {
			chunkDataPacks := badger.NewChunkDataPacks(node.DB)
			executionResults := badger.NewExecutionResults(node.DB)
			stateCommitments := badger.NewCommits(node.Metrics.Cache, node.DB)

			executionState = state.NewExecutionState(
				ledgerStorage,
				stateCommitments,
				node.Storage.Blocks,
				node.Storage.Collections,
				chunkDataPacks,
				executionResults,
				node.DB,
				node.Tracer,
			)

			stateSync := sync.NewStateSynchronizer(executionState)

			providerEngine, err = provider.New(
				node.Logger,
				node.Tracer,
				node.Network,
				node.State,
				node.Me,
				executionState,
				stateSync,
			)

			return providerEngine, err
		}).
		Component("ingestion engine", func(node *cmd.FlowNodeBuilder) (module.ReadyDoneAware, error) {

			// Needed for gRPC server, make sure to assign to main scoped vars
			events = badger.NewEvents(node.DB)
			txResults = badger.NewTransactionResults(node.DB)
			ingestionEng, err = ingestion.New(
				node.Logger,
				node.Network,
				node.Me,
				node.State,
				node.Storage.Blocks,
				node.Storage.Payloads,
				node.Storage.Collections,
				events,
				txResults,
				computationManager,
				providerEngine,
				executionState,
				6, // TODO - config param maybe?
				collector,
				node.Tracer,
				true,
				time.Second, //TODO - config param
				10,          // TODO - config param
			)
			return ingestionEng, err
		}).
		Component("grpc server", func(node *cmd.FlowNodeBuilder) (module.ReadyDoneAware, error) {
			rpcEng := rpc.New(node.Logger, rpcConf, ingestionEng, node.Storage.Blocks, events, txResults)
			return rpcEng, nil
		}).Run()

}<|MERGE_RESOLUTION|>--- conflicted
+++ resolved
@@ -87,13 +87,9 @@
 				panic(fmt.Sprintf("error while bootstrapping execution state: no service account public key"))
 			}
 
-<<<<<<< HEAD
 			bootstrapper := bootstrap.NewBootstrapper(node.Logger)
 
-			bootstrappedStateCommitment, err := bootstrapper.BootstrapLedger(ledgerStorage, *node.GenesisAccountPublicKey, node.GenesisTokenSupply)
-=======
-			bootstrappedStateCommitment, err := bootstrap.BootstrapLedger(ledgerStorage, *node.GenesisAccountPublicKey, node.GenesisTokenSupply, node.GenesisChainID.Chain())
->>>>>>> 7762634d
+			bootstrappedStateCommitment, err := bootstrapper.BootstrapLedger(ledgerStorage, *node.GenesisAccountPublicKey, node.GenesisTokenSupply, node.GenesisChainID.Chain())
 			if err != nil {
 				panic(fmt.Sprintf("error while bootstrapping execution state: %s", err))
 			}
