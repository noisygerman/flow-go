package mtrie

import (
	"bytes"
	"fmt"
	"io/ioutil"
	"log"
	"math/rand"
	"os"
	"testing"
	"time"

	"github.com/stretchr/testify/require"

<<<<<<< HEAD
	"github.com/dapperlabs/flow-go/storage/ledger/mtrie/trie"

	"github.com/dapperlabs/flow-go/storage/ledger/mtrie"
	"github.com/dapperlabs/flow-go/storage/ledger/mtrie/common"
=======
	"github.com/dapperlabs/flow-go/storage/ledger/mtrie/common"
	"github.com/dapperlabs/flow-go/storage/ledger/mtrie/proof"
	"github.com/dapperlabs/flow-go/storage/ledger/mtrie/trie"
	cstrie "github.com/dapperlabs/flow-go/storage/ledger/trie"
>>>>>>> 612dff5e
	"github.com/dapperlabs/flow-go/storage/ledger/utils"
)

// TestTrieOperations tests adding removing and retrieving Trie from Forrest
func TestTrieOperations(t *testing.T) {
	trieHeight := 17

	dir, err := ioutil.TempDir("", "test-mtrie-")
	require.NoError(t, err)
	defer os.RemoveAll(dir)

	fStore, err := NewMForest(trieHeight, dir, 5, nil)
	require.NoError(t, err)

	// Make new Trie (independently of MForest):
	nt, err := trie.NewEmptyMTrie(trieHeight, 23, []byte{})
	require.NoError(t, err)
	k1 := []byte([]uint8{uint8(53), uint8(74)})
	v1 := []byte{'A'}

	updatedTrie, err := trie.NewTrieWithUpdatedRegisters(nt, [][]byte{k1}, [][]byte{v1})
	require.NoError(t, err)

	// Add trie
	err = fStore.addTrie(updatedTrie)
	require.NoError(t, err)

	// Get trie
	retnt, err := fStore.getTrie(updatedTrie.RootHash())
	require.NoError(t, err)
	require.True(t, bytes.Equal(retnt.RootHash(), updatedTrie.RootHash()))
	require.Equal(t, fStore.Size(), 2)

	// Remove trie
	fStore.RemoveTrie(updatedTrie.RootHash())
	require.Equal(t, fStore.Size(), 1)
}

// TestTrieUpdate updates the empty trie with some values and verifies that the
// written values can be retrieved from the updated trie.
func TestTrieUpdate(t *testing.T) {
	trieHeight := 17

	dir, err := ioutil.TempDir("", "test-mtrie-")
	require.NoError(t, err)
	defer os.RemoveAll(dir)

	fStore, err := NewMForest(trieHeight, dir, 5, nil)
	require.NoError(t, err)
	rootHash := fStore.GetEmptyRootHash()

	k1 := []byte([]uint8{uint8(53), uint8(74)})
	v1 := []byte{'A'}
	keys := [][]byte{k1}
	values := [][]byte{v1}
	updatedTrie, err := fStore.Update(rootHash, keys, values)
	require.NoError(t, err)

	retValues, err := fStore.Read(updatedTrie.RootHash(), keys)
	require.NoError(t, err)
	require.True(t, bytes.Equal(retValues[0], values[0]))
}

// TestLeftEmptyInsert tests inserting a new value into an empty sub-trie:
//   1. we first construct a baseTrie holding a couple of values on the right branch [~]
//   2. we update a previously non-existent register on the left branch (X)
// We verify that values for _all_ keys in the updated Trie have correct values
// TODO: move to Trie test (as it directly tests trie update as opposed to forrest functions)
func TestLeftEmptyInsert(t *testing.T) {
	//////////////////////
	//     insert X     //
	//       ()         //
	//      /  \        //
	//    (X)  [~]      //
	//////////////////////
	trieHeight := 17
	dir, err := ioutil.TempDir("", "test-mtrie-")
	require.NoError(t, err)
	defer os.RemoveAll(dir)

	fStore, err := NewMForest(trieHeight, dir, 5, nil)
	require.NoError(t, err)

	k1 := []byte([]uint8{uint8(129), uint8(1)}) // key: 1000...
	v1 := []byte{'A'}
	k2 := []byte([]uint8{uint8(193), uint8(1)}) // key: 1100...
	v2 := []byte{'B'}
	keys := [][]byte{k1, k2}
	values := [][]byte{v1, v2}

	baseTrie, err := fStore.Update(fStore.GetEmptyRootHash(), keys, values)
	require.NoError(t, err)
	// resulting base trie:
	// 16: ([],)[]
	// 		15: ([],)[1]
	// 			14: ([129 1],41)[10]
	// 			14: ([193 1],42)[11]
	fmt.Println("BASE TRIE:")
	fmt.Println(baseTrie.String())

	k3 := []byte([]uint8{uint8(1), uint8(1)})
	v3 := []byte{'C'}
	keys = [][]byte{k3}
	values = [][]byte{v3}
	updatedTrie, err := fStore.Update(baseTrie.RootHash(), keys, values)
	require.NoError(t, err)
	// expected updated Trie:
	// TODO: update Trie representation
	// 16: ([],)[]
	// 		15: ([1 1],43)[0]
	// 		15: ([],)[1]
	// 			14: ([129 1],41)[10]
	// 			14: ([193 1],42)[11]
	fmt.Println("UPDATED TRIE:")
	fmt.Println(updatedTrie.String())

	keys = [][]byte{k1, k2, k3}
	values = [][]byte{v1, v2, v3}
	retValues, err := fStore.Read(updatedTrie.RootHash(), keys)
	require.NoError(t, err)
	for i := range keys {
		require.True(t, bytes.Equal(retValues[i], values[i]))
	}
}

// TestLeftEmptyInsert tests inserting a new value into an empty sub-trie:
//   1. we first construct a baseTrie holding a couple of values on the left branch [~]
//   2. we update a previously non-existent register on the right branch (X)
// We verify that values for _all_ keys in the updated Trie have correct values
// TODO: move to Trie test (as it directly tests trie update as opposed to forrest functions)
func TestRightEmptyInsert(t *testing.T) {
	///////////////////////
	//     insert X      //
	//       ()          //
	//      /  \         //
	//    [~]  (X)       //
	///////////////////////
	trieHeight := 17
	dir, err := ioutil.TempDir("", "test-mtrie-")
	require.NoError(t, err)
	defer os.RemoveAll(dir)

	fStore, err := NewMForest(trieHeight, dir, 5, nil)
	require.NoError(t, err)

	k1 := []byte([]uint8{uint8(1), uint8(1)}) // key: 0000...
	v1 := []byte{'A'}
	k2 := []byte([]uint8{uint8(64), uint8(1)}) // key: 0100....
	v2 := []byte{'B'}
	keys := [][]byte{k1, k2}
	values := [][]byte{v1, v2}

	baseTrie, err := fStore.Update(fStore.GetEmptyRootHash(), keys, values)
	require.NoError(t, err)
	// resulting base trie:
	// TODO: update Trie representation
	// 16: ([],)[]
	// 		15: ([],)[0]
	// 			14: ([ 1 1],41)[00]
	// 			14: ([64 1],42)[01]
	fmt.Println("BASE TRIE:")
	fmt.Println(baseTrie.String())

	k3 := []byte([]uint8{uint8(129), uint8(1)})
	v3 := []byte{'C'}
	keys = [][]byte{k3}
	values = [][]byte{v3}
	updatedTrie, err := fStore.Update(baseTrie.RootHash(), keys, values)
	require.NoError(t, err)
	// expected updated Trie:
	// TODO: update Trie representation
	// 16: ([],)[]
	// 		15: ([],)[0]
	// 			14: ([ 1 1],41)[00]
	// 			14: ([64 1],42)[01]
	// 		15: ([129 1],43)[1]
	fmt.Println("UPDATED TRIE:")
	fmt.Println(updatedTrie.String())

	keys = [][]byte{k1, k2, k3}
	values = [][]byte{v1, v2, v3}
	retValues, err := fStore.Read(updatedTrie.RootHash(), keys)
	require.NoError(t, err)
	for i := range keys {
		require.True(t, bytes.Equal(retValues[i], values[i]))
	}
}

// TestExpansionInsert tests inserting a new value into a populated sub-trie, where a
// leaf (holding a single value) would be replaced by an expanded sub-trie holding multiple value
//   1. we first construct a baseTrie holding a couple of values on the right branch [~]
//   2. we update a previously non-existent register on the right branch turning [~] to [~']
// We verify that values for _all_ keys in the updated Trie have correct values
// TODO: move to Trie test (as it directly tests trie update as opposed to forrest functions)
func TestExpansionInsert(t *testing.T) {
	////////////////////////
	// modify [~] -> [~'] //
	//       ()           //
	//      /  \          //
	//         [~]        //
	////////////////////////

	trieHeight := 17
	dir, err := ioutil.TempDir("", "test-mtrie-")
	require.NoError(t, err)
	defer os.RemoveAll(dir)

	fStore, err := NewMForest(trieHeight, dir, 5, nil)
	require.NoError(t, err)

	k1 := []byte([]uint8{uint8(129), uint8(1)}) // key: 1000000...
	v1 := []byte{'A'}
	keys := [][]byte{k1}
	values := [][]byte{v1}
	baseTrie, err := fStore.Update(fStore.GetEmptyRootHash(), keys, values)
	require.NoError(t, err)
	// resulting base trie:
	// 16: ([129 1],41)[]
	fmt.Println("BASE TRIE:")
	fmt.Println(baseTrie.String())

	k2 := []byte([]uint8{uint8(130), uint8(1)}) // key: 1000001...
	v2 := []byte{'B'}
	keys = [][]byte{k2}
	values = [][]byte{v2}
	updatedTrie, err := fStore.Update(baseTrie.RootHash(), keys, values)
	require.NoError(t, err)
	// expected updated Trie:
	// 16: ([],)[]
	// 		15: ([],)[1]
	// 			14: ([],)[10]
	// 				13: ([],)[100]
	// 					12: ([],)[1000]
	// 						11: ([],)[10000]
	// 							10: ([],)[100000]
	// 								9: ([129 1],41)[1000000]
	// 								9: ([130 1],42)[1000001]
	fmt.Println("UPDATED TRIE:")
	fmt.Println(baseTrie.String())

	keys = [][]byte{k1, k2}
	values = [][]byte{v1, v2}
	retValues, err := fStore.Read(updatedTrie.RootHash(), keys)
	require.NoError(t, err)
	for i := range keys {
		require.True(t, bytes.Equal(retValues[i], values[i]))
	}
}

// TestFullHouseInsert tests inserting a new value into a populated sub-trie, where a
// leaf's value is overridden _and_ further values are added which all fall into a subtree that
// replaces the leaf:
//   1. we first construct a baseTrie holding a couple of values on the right branch [~]
//   2. we update a previously non-existent register on the right branch turning [~] to [~']
// We verify that values for _all_ keys in the updated Trie have correct values
// TODO: move to Trie test (as it directly tests trie update as opposed to forrest functions)
func TestFullHouseInsert(t *testing.T) {
	///////////////////////
	//   insert ~1<X<~2  //
	//       ()          //
	//      /  \         //
	//    [~1]  [~2]     //
	///////////////////////

	trieHeight := 17
	dir, err := ioutil.TempDir("", "test-mtrie-")
	require.NoError(t, err)
	defer os.RemoveAll(dir)

	fStore, err := NewMForest(trieHeight, dir, 5, nil)
	require.NoError(t, err)

	// key-value pair (k0,v0) forms [~1]; (k1,v1) and (k2,v2) form [~2]
	k0 := []byte([]uint8{uint8(64), uint8(1)}) // key: 0100...
	v0 := []byte{'0'}
	k1 := []byte([]uint8{uint8(129), uint8(1)}) // key: 1000...
	v1 := []byte{'A'}
	k2 := []byte([]uint8{uint8(193), uint8(1)}) // key: 1100....
	v2 := []byte{'B'}
	keys := [][]byte{k0, k1, k2}
	values := [][]byte{v0, v1, v2}

	baseTrie, err := fStore.Update(fStore.GetEmptyRootHash(), keys, values)
	require.NoError(t, err)
	// expected trie:
	// TODO: update Trie representation
	// 16: ([],)[]
	// 		15: ([],)[1]
	// 			14: ([129 1],41)[10]
	// 			14: ([193 1],42)[11]
	fmt.Println("BASE TRIE:")
	fmt.Println(baseTrie.String())

	// we update value for key k1 and in addition add key-value (k3,v3) pair that has the same prefix `10` as k1
	v1 = []byte{'X'}
	k3 := []byte([]uint8{uint8(160), uint8(1)}) // key: 1010...
	v3 := []byte{'C'}
	keys = [][]byte{k1, k3}
	values = [][]byte{v1, v3}
	updatedTrie, err := fStore.Update(baseTrie.RootHash(), keys, values)
	require.NoError(t, err)
	// expected trie:
	// TODO: update Trie representation
	// 16: ([],)[]
	// 		15: ([],)[1]
	// 			14: ([],)[10]
	// 				13: ([129 1],41)[100]
	// 				13: ([160 1],43)[101]
	// 			14: ([193 1],42)[11]
	fmt.Println("UPDATED TRIE:")
	fmt.Println(baseTrie.String())

	keys = [][]byte{k1, k2, k3}
	values = [][]byte{v1, v2, v3}
	retValues, err := fStore.Read(updatedTrie.RootHash(), keys)
	require.NoError(t, err)
	for i := range keys {
		require.True(t, bytes.Equal(retValues[i], values[i]))
	}
}

// TestLeafInsert inserts two keys, which only differ in their last bit.
// I.e. the trie needs to be expanded to its hull depth
// We verify that values for _all_ keys in the updated Trie have correct values
// TODO: move to Trie test (as it directly tests trie update as opposed to forrest functions)
func TestLeafInsert(t *testing.T) {
	///////////////////////
	//   insert 1, 2     //
	//       ()          //
	//      /  \         //
	//     ()   ...      //
	//          /  \     //
	//         ()  ()    //
	///////////////////////
	trieHeight := 17
	dir, err := ioutil.TempDir("", "test-mtrie-")
	require.NoError(t, err)
	defer os.RemoveAll(dir)

	fStore, err := NewMForest(trieHeight, dir, 5, nil)
	require.NoError(t, err)

	k1 := []byte([]uint8{uint8(1), uint8(0)})
	v1 := []byte{'A'}
	k2 := []byte([]uint8{uint8(1), uint8(1)})
	v2 := []byte{'B'}
	keys := [][]byte{k1, k2}
	values := [][]byte{v1, v2}

	testTrie, err := fStore.Update(fStore.GetEmptyRootHash(), keys, values)
	require.NoError(t, err)
	// expected trie:
	// 16: ([],)[]
	// 		15: ([],)[0]
	// 			14: ([],)[00]
	//               ...
	// 					1: ([],)[000000010000000]
	// 						0: ([1 0],41)[0000000100000000]
	// 						0: ([1 1],42)[0000000100000001]

	retValues, err := fStore.Read(testTrie.RootHash(), keys)
	require.NoError(t, err)
	for i := range keys {
		require.True(t, bytes.Equal(retValues[i], values[i]))
	}
}

// TestOverrideValue overrides an existing value in the trie (without any expansion)
// We verify that values for _all_ keys in the updated Trie have correct values
// TODO: move to Trie test (as it directly tests trie update as opposed to forrest functions)
func TestOverrideValue(t *testing.T) {
	trieHeight := 17 // should be key size (in bits) + 1
	dir, err := ioutil.TempDir("", "test-mtrie-")
	require.NoError(t, err)
	defer os.RemoveAll(dir)

	fStore, err := NewMForest(trieHeight, dir, 5, nil)
	require.NoError(t, err)

	k1 := []byte([]uint8{uint8(53), uint8(74)})
	v1 := []byte{'A'}
	k2 := []byte([]uint8{uint8(116), uint8(129)})
	v2 := []byte{'B'}
	keys := [][]byte{k1, k2}
	values := [][]byte{v1, v2}

	baseTrie, err := fStore.Update(fStore.GetEmptyRootHash(), keys, values)
	require.NoError(t, err)

	k3 := []byte([]uint8{uint8(53), uint8(74)})
	v3 := []byte{'C'}
	keys = [][]byte{k3}
	values = [][]byte{v3}
	updatedTrie, err := fStore.Update(baseTrie.RootHash(), keys, values)
	require.NoError(t, err)

	retValues, err := fStore.Read(updatedTrie.RootHash(), keys)
	require.NoError(t, err)
	require.True(t, bytes.Equal(retValues[0], values[0]))
}

// TestDuplicateOverride tests behaviour when the updates contain two different values for the
// same key. I.e. we update with (k0, v0) and (k0, v1)
// We expect that the _last_ written value is persisted in the Trie
// TODO: move to Trie test (as it directly tests trie update as opposed to forrest functions)
func TestDuplicateOverride(t *testing.T) {
	trieHeight := 17 // should be key size (in bits) + 1
	dir, err := ioutil.TempDir("", "test-mtrie-")
	require.NoError(t, err)
	defer os.RemoveAll(dir)

	fStore, err := NewMForest(trieHeight, dir, 5, nil)
	require.NoError(t, err)

	k0 := []byte([]uint8{uint8(53), uint8(74)})
	v0 := []byte{'A'}
	baseTrie, err := fStore.Update(fStore.GetEmptyRootHash(), [][]byte{k0}, [][]byte{v0})
	require.NoError(t, err)

	v1 := []byte{'B'}
	v2 := []byte{'C'}
	updatedTrie, err := fStore.Update(baseTrie.RootHash(), [][]byte{k0, k0}, [][]byte{v1, v2})
	require.NoError(t, err)

	retValues, err := fStore.Read(updatedTrie.RootHash(), [][]byte{k0})
	require.NoError(t, err)
	require.Equal(t, retValues, [][]byte{v2})
}

// TestUpdateWithWrongKeySize verifies that attempting to update a trie with wrong key size errors
// TODO: move to Trie test (as it directly tests trie update as opposed to forrest functions)
func TestUpdateWithWrongKeySize(t *testing.T) {
	trieHeight := 17 // should be key size (in bits) + 1
	dir, err := ioutil.TempDir("", "test-mtrie-")
	require.NoError(t, err)
	defer os.RemoveAll(dir)

	fStore, err := NewMForest(trieHeight, dir, 5, nil)
	require.NoError(t, err)

	// short key
	key1 := make([]byte, 1)
	utils.SetBit(key1, 5)
	value1 := []byte{'a'}
	keys := [][]byte{key1}
	values := [][]byte{value1}

	_, err = fStore.Update(fStore.GetEmptyRootHash(), keys, values)
	require.Error(t, err)

	// long key
	key2 := make([]byte, 33)
	utils.SetBit(key2, 5)
	value2 := []byte{'a'}
	keys = [][]byte{key2}
	values = [][]byte{value2}

	_, err = fStore.Update(fStore.GetEmptyRootHash(), keys, values)
	require.Error(t, err)
}

// TestReadOrder tests that values from reading a trie are delivered in the order as specified by the keys
// TODO: move to Trie test (as it directly tests trie update as opposed to forrest functions)
func TestReadOrder(t *testing.T) {
	trieHeight := 17 // should be key size (in bits) + 1
	dir, err := ioutil.TempDir("", "test-mtrie-")
	require.NoError(t, err)
	defer os.RemoveAll(dir)

	fStore, err := NewMForest(trieHeight, dir, 5, nil)
	require.NoError(t, err)

	k1 := []byte([]uint8{uint8(116), uint8(74)})
	v1 := []byte{'A'}
	k2 := []byte([]uint8{uint8(53), uint8(129)})
	v2 := []byte{'B'}
	keys := [][]byte{k1, k2}
	values := [][]byte{v1, v2}
	testTrie, err := fStore.Update(fStore.GetEmptyRootHash(), keys, values)
	require.NoError(t, err)

	retValues, err := fStore.Read(testTrie.RootHash(), [][]byte{k1, k2})
	require.NoError(t, err)
	require.True(t, bytes.Equal(retValues[0], values[0]))
	require.True(t, bytes.Equal(retValues[1], values[1]))

	retValues, err = fStore.Read(testTrie.RootHash(), [][]byte{k2, k1})
	require.NoError(t, err)
	require.True(t, bytes.Equal(retValues[1], values[0]))
	require.True(t, bytes.Equal(retValues[0], values[1]))
}

// TestMixRead tests reading a mixture of set and unset registers.
// We expect the default value (empty slice) to be returned for unset registers.
// TODO: move to Trie test (as it directly tests trie update as opposed to forrest functions)
func TestMixRead(t *testing.T) {
	trieHeight := 17 // should be key size (in bits) + 1
	dir, err := ioutil.TempDir("", "test-mtrie-")
	require.NoError(t, err)
	defer os.RemoveAll(dir)

	fStore, err := NewMForest(trieHeight, dir, 5, nil)
	require.NoError(t, err)

	k1 := []byte([]uint8{uint8(125), uint8(23)}) // key: 01111101...
	v1 := []byte{'A'}
	k2 := []byte([]uint8{uint8(178), uint8(152)}) // key: 10110010...
	v2 := []byte{'B'}
	keys := [][]byte{k1, k2}
	values := [][]byte{v1, v2}

	baseTrie, err := fStore.Update(fStore.GetEmptyRootHash(), keys, values)
	require.NoError(t, err)

	k3 := []byte([]uint8{uint8(110), uint8(48)}) // key: 01101110...
	v3 := []byte{}
	k4 := []byte([]uint8{uint8(23), uint8(82)}) // key: 00010111...
	v4 := []byte{}
	readKeys := [][]byte{k1, k2, k3, k4}
	expectedValues := [][]byte{v1, v2, v3, v4}

	retValues, err := fStore.Read(baseTrie.RootHash(), readKeys)
	require.NoError(t, err)
	require.Equal(t, retValues, expectedValues)
	// TODO: cleanup commented out code
	//for i := range keys {
	//	require.True(t, bytes.Equal(retValues[i], expectedValues[i]))
	//}
}

// TestReadWithDuplicatedKeys reads a the values for two keys, where both keys have the same value.
// We expect that we receive the respective value twice in the return.
// TODO: move to Trie test (as it directly tests trie update as opposed to forrest functions)
func TestReadWithDuplicatedKeys(t *testing.T) {
	trieHeight := 17 // should be key size (in bits) + 1
	dir, err := ioutil.TempDir("", "test-mtrie-")
	require.NoError(t, err)
	defer os.RemoveAll(dir)

	fStore, err := NewMForest(trieHeight, dir, 5, nil)
	require.NoError(t, err)

	k1 := []byte([]uint8{uint8(53), uint8(74)})
	v1 := []byte{'A'}
	k2 := []byte([]uint8{uint8(116), uint8(129)})
	v2 := []byte{'B'}
	k3 := []byte([]uint8{uint8(53), uint8(74)})

	keys := [][]byte{k1, k2}
	values := [][]byte{v1, v2}
	testTrie, err := fStore.Update(fStore.GetEmptyRootHash(), keys, values)
	require.NoError(t, err)

	keys = [][]byte{k1, k2, k3}
	expectedValues := [][]byte{v1, v2, v1}

	retValues, err := fStore.Read(testTrie.RootHash(), keys)
	require.NoError(t, err)
	require.Equal(t, retValues, expectedValues)
	// TODO: cleanup commented out code
	//require.True(t, bytes.Equal(retValues[0], values[0]))
	//require.True(t, bytes.Equal(retValues[1], values[1]))
	//require.True(t, bytes.Equal(retValues[2], values[2]))
}

// TestReadNonExistKey tests reading an unset registers.
// TODO: move to Trie test (as it directly tests trie update as opposed to forrest functions)
func TestReadNonExistKey(t *testing.T) {
	trieHeight := 17 // should be key size (in bits) + 1
	dir, err := ioutil.TempDir("", "test-mtrie-")
	require.NoError(t, err)
	defer os.RemoveAll(dir)

	fStore, err := NewMForest(trieHeight, dir, 5, nil)
	require.NoError(t, err)

	k1 := []byte([]uint8{uint8(53), uint8(74)})
	v1 := []byte{'A'}
	keys := [][]byte{k1}
	values := [][]byte{v1}
	testTrie, err := fStore.Update(fStore.GetEmptyRootHash(), keys, values)
	require.NoError(t, err)

	k2 := []byte([]uint8{uint8(116), uint8(129)})
	retValues, err := fStore.Read(testTrie.RootHash(), [][]byte{k2})
	require.NoError(t, err)
	require.Equal(t, retValues, [][]byte{[]byte{}})
	// TODO: cleanup commented out code
	//require.Equal(t, len(retValues[0]), 0)
}

// TestReadWithWrongKeySize verifies that attempting to read a trie with wrong key size errors
// TODO: move to Trie test (as it directly tests trie update as opposed to forrest functions)
func TestReadWithWrongKeySize(t *testing.T) {
	trieHeight := 17 // should be key size (in bits) + 1
	dir, err := ioutil.TempDir("", "test-mtrie-")
	require.NoError(t, err)
	defer os.RemoveAll(dir)

	fStore, err := NewMForest(trieHeight, dir, 5, nil)
	require.NoError(t, err)

	// setup
	key1 := make([]byte, 2)
	utils.SetBit(key1, 5)
	value1 := []byte{'a'}
	keys := [][]byte{key1}
	values := [][]byte{value1}
	testTrie, err := fStore.Update(fStore.GetEmptyRootHash(), keys, values)
	require.NoError(t, err)

	// key too short
	key2 := make([]byte, 1)
	utils.SetBit(key2, 5)
	keys = [][]byte{key2}
	_, err = fStore.Read(testTrie.RootHash(), keys)
	require.Error(t, err)

	// key too long
	key3 := make([]byte, 33)
	utils.SetBit(key3, 5)
	keys = [][]byte{key3}
	_, err = fStore.Read(testTrie.RootHash(), keys)
	require.Error(t, err)
}

// TODO test read (multiple non exist in a branch)
// [AlexH] doesn't TestMixRead do this test?

// TestForkingUpdates updates a base trie in two different ways. We expect
// that for each update, a new trie is added to the forrest preserving the
// updated values independently of the other update.
func TestForkingUpdates(t *testing.T) {
	trieHeight := 17 // should be key size (in bits) + 1
	dir, err := ioutil.TempDir("", "test-mtrie-")
	require.NoError(t, err)
	defer os.RemoveAll(dir)

	fStore, err := NewMForest(trieHeight, dir, 5, nil)
	require.NoError(t, err)

	k1 := []byte([]uint8{uint8(53), uint8(74)})
	v1 := []byte{'A'}
	k2 := []byte([]uint8{uint8(116), uint8(129)})
	v2 := []byte{'B'}
	keys := [][]byte{k1, k2}
	values := [][]byte{v1, v2}
	baseTrie, err := fStore.Update(fStore.GetEmptyRootHash(), keys, values)
	require.NoError(t, err)

	// update baseTrie -> updatedTrieA
	v1a := []byte{'C'}
	k3a := []byte([]uint8{uint8(116), uint8(22)})
	v3a := []byte{'D'}
	keysA := [][]byte{k1, k3a}
	valuesA := [][]byte{v1a, v3a}
	updatedTrieA, err := fStore.Update(baseTrie.RootHash(), keysA, valuesA)
	require.NoError(t, err)

	// update baseTrie -> updatedTrieB
	v1b := []byte{'C'}
	k3b := []byte([]uint8{uint8(116), uint8(22)})
	v3b := []byte{'D'}
	keysB := [][]byte{k1, k3b}
	valuesB := [][]byte{v1b, v3b}
	updatedTrieB, err := fStore.Update(baseTrie.RootHash(), keysB, valuesB)
	require.NoError(t, err)

	// Verify values preserved
	retValues, err := fStore.Read(baseTrie.RootHash(), keys) // reading from original Trie
	require.NoError(t, err)
	require.Equal(t, retValues, values)

	retValues, err = fStore.Read(updatedTrieA.RootHash(), keysA) // reading from updatedTrieA
	require.NoError(t, err)
	require.Equal(t, retValues, valuesA)

	retValues, err = fStore.Read(updatedTrieB.RootHash(), keysB) // reading from updatedTrieB
	require.NoError(t, err)
	require.Equal(t, retValues, valuesB)

	// TODO: cleanup commented out code
	//keys = [][]byte{k1, k2, k3}
	//retValues, err := fStore.Read(keys, rootHash21)
	//require.NoError(t, err)
	//require.True(t, bytes.Equal(retValues[0], v1))
	//require.True(t, bytes.Equal(retValues[1], v2))
	//require.True(t, bytes.Equal(retValues[2], []byte{}))
	//
	//retValues, err = fStore.Read(keys, rootHash22)
	//require.NoError(t, err)
	//require.True(t, bytes.Equal(retValues[0], v1p))
	//require.True(t, bytes.Equal(retValues[1], []byte{}))
	//require.True(t, bytes.Equal(retValues[2], v3))
}

// TestIdenticalUpdateAppliedTwice updates a base trie in the same way twice.
// Hence, the forest should de-duplicate the resulting two version of the identical trie
// without an error.
func TestIdenticalUpdateAppliedTwice(t *testing.T) {
	trieHeight := 17 // should be key size (in bits) + 1
	dir, err := ioutil.TempDir("", "test-mtrie-")
	require.NoError(t, err)
	defer os.RemoveAll(dir)

	fStore, err := NewMForest(trieHeight, dir, 5, nil)
	require.NoError(t, err)

	k1 := []byte([]uint8{uint8(53), uint8(74)})
	v1 := []byte{'A'}
	k2 := []byte([]uint8{uint8(116), uint8(129)})
	v2 := []byte{'B'}
	keys := [][]byte{k1, k2}
	values := [][]byte{v1, v2}
	baseTrie, err := fStore.Update(fStore.GetEmptyRootHash(), keys, values)
	require.NoError(t, err)

	k3 := []byte([]uint8{uint8(116), uint8(22)})
	v3 := []byte{'D'}
	updatedTrieA, err := fStore.Update(baseTrie.RootHash(), [][]byte{k3}, [][]byte{v3})
	require.NoError(t, err)
	updatedTrieB, err := fStore.Update(baseTrie.RootHash(), [][]byte{k3}, [][]byte{v3})
	require.NoError(t, err)
	require.Equal(t, updatedTrieA.RootHash(), updatedTrieB.RootHash())

	retValuesA, err := fStore.Read(updatedTrieA.RootHash(), [][]byte{k1, k2, k3})
	require.NoError(t, err)
	require.Equal(t, retValuesA, [][]byte{v1, v2, v3})

	retValuesB, err := fStore.Read(updatedTrieA.RootHash(), [][]byte{k1, k2, k3})
	require.NoError(t, err)
	require.Equal(t, retValuesB, [][]byte{v1, v2, v3})
}

// TestRandomUpdateReadProof tests a read proof against the ChainSafe Trie implementation
// TODO: move to Trie test (as it directly tests trie update as opposed to forrest functions)
func TestRandomUpdateReadProof(t *testing.T) {
	keyByteSize := 2
	trieHeight := keyByteSize*8 + 1
	rep := 10
	maxNumKeysPerStep := 10
	maxValueSize := 6 // bytes
	rand.Seed(time.Now().UnixNano())
	dir, err := ioutil.TempDir("", "test-mtrie-")
	require.NoError(t, err)
	defer os.RemoveAll(dir) // clean up

	fStore, err := NewMForest(trieHeight, dir, 5, nil)
	require.NoError(t, err)
	testTrie, err := fStore.getTrie(fStore.GetEmptyRootHash())
	require.NoError(t, err)
	latestValueByKey := make(map[string][]byte) // map store

	for e := 0; e < rep; e++ {
		keys := common.GetRandomKeysRandN(maxNumKeysPerStep, keyByteSize)
		values := common.GetRandomValues(len(keys), maxValueSize)

		// update map store with key values
		// we use this at the end of each step to check all existing keys
		for i, k := range keys {
			latestValueByKey[string(k)] = values[i]
		}

		// test reading for non-existing keys
		nonExistingKeys := make([][]byte, 0)
		for _, k := range keys {
			if _, ok := latestValueByKey[string(k)]; !ok {
				nonExistingKeys = append(nonExistingKeys, k)
			}
		}
		retValues, err := fStore.Read(testTrie.RootHash(), nonExistingKeys)
		require.NoError(t, err, "error reading - non existing keys")
		for i := range retValues {
			require.True(t, len(retValues[i]) == 0)
		}

		// test update
		testTrie, err = fStore.Update(testTrie.RootHash(), keys, values)
		require.NoError(t, err, "error updating")

		// test read
		retValues, err = fStore.Read(testTrie.RootHash(), keys)
		require.NoError(t, err, "error reading")
		for i := range values {
			require.True(t, bytes.Equal(values[i], retValues[i]))
		}

		// test proof (mix of existing and non existing keys)
		proofKeys := make([][]byte, 0)
		proofValues := make([][]byte, 0)
		for i, k := range keys {
			proofKeys = append(proofKeys, k)
			proofValues = append(proofValues, values[i])
		}

		for _, k := range nonExistingKeys {
			proofKeys = append(proofKeys, k)
			proofValues = append(proofValues, []byte{})
		}

		batchProof, err := fStore.Proofs(testTrie.RootHash(), proofKeys)
		require.NoError(t, err, "error generating proofs")
		require.True(t, batchProof.Verify(proofKeys, proofValues, testTrie.RootHash(), trieHeight))

<<<<<<< HEAD
		// TODO uncomment this
		// psmt, err := cstrie.NewPSMT(rootHash, trieHeight, proofKeys, proofValues, batchProof.EncodeBatchProof())
		// require.NoError(t, err, "error building partial trie")
		// require.True(t, bytes.Equal(psmt.GetRootHash(), rootHash))
=======
		psmt, err := cstrie.NewPSMT(testTrie.RootHash(), trieHeight, proofKeys, proofValues, proof.EncodeBatchProof(batchProof))
		require.NoError(t, err, "error building partial trie")
		require.True(t, bytes.Equal(psmt.GetRootHash(), testTrie.RootHash()))
>>>>>>> 612dff5e

		// check values for all existing keys
		allKeys := make([][]byte, 0, len(latestValueByKey))
		allValues := make([][]byte, 0, len(latestValueByKey))
		for k, v := range latestValueByKey {
			allKeys = append(allKeys, []byte(k))
			allValues = append(allValues, v)
		}
		retValues, err = fStore.Read(testTrie.RootHash(), allKeys)
		require.NoError(t, err)
		for i, v := range allValues {
			require.True(t, bytes.Equal(v, retValues[i]))
		}
	}
}

// TestProofGenerationInclusion tests that inclusion proofs generated by a Trie pass verification
// TODO: move to Trie test (as it directly tests trie update as opposed to forrest functions)
func TestProofGenerationInclusion(t *testing.T) {
	trieHeight := 17
	dir, err := ioutil.TempDir("", "test-mtrie-")
	require.NoError(t, err)
	defer os.RemoveAll(dir)

	fStore, err := NewMForest(trieHeight, dir, 5, nil)
	require.NoError(t, err)
	emptyTrieHash := fStore.GetEmptyRootHash()

	k1 := []byte([]uint8{uint8(1), uint8(74)})
	v1 := []byte{'A'}

	k2 := []byte([]uint8{uint8(2), uint8(74)})
	v2 := []byte{'B'}

	k3 := []byte([]uint8{uint8(130), uint8(74)})
	v3 := []byte{'C'}

	k4 := []byte([]uint8{uint8(131), uint8(74)})
	v4 := []byte{'D'}

	keys := [][]byte{k1, k2, k3, k4}
	values := [][]byte{v1, v2, v3, v4}
	updatedTrie, err := fStore.Update(emptyTrieHash, keys, values)
	require.NoError(t, err)
	proof, err := fStore.Proofs(updatedTrie.RootHash(), keys)
	require.NoError(t, err)
	require.True(t, proof.Verify(keys, values, updatedTrie.RootHash(), trieHeight))
}

// TestPurgeAndLoad this test updates the Tries repeatedly until the forest should
// purge some Tries from memory. Thereafter, we read the trie that was purged, hence
// making the forest load the trie again.
// TODO: implement this functionality for MForest
func TestPurgeAndLoad(t *testing.T) {
	t.Skip("we don't have this functionality right now")
	keyByteSize := 2
	trieHeight := keyByteSize*8 + 1

	dir, err := ioutil.TempDir("", "test-mtrie")
	require.NoError(t, err)
	defer os.RemoveAll(dir) // clean up

	fStore, err := NewMForest(trieHeight, dir, 2, nil)
	require.NoError(t, err)

	k1 := []byte([]uint8{uint8(1), uint8(74)})
	v1 := []byte{'A'}

	keys := [][]byte{k1}
	values := [][]byte{v1}
	updatedTrie1, err := fStore.Update(fStore.GetEmptyRootHash(), keys, values)
	require.NoError(t, err)

	k2 := []byte([]uint8{uint8(2), uint8(74)})
	v2 := []byte{'B'}
	keys = [][]byte{k2}
	values = [][]byte{v2}
	updatedTrie2, err := fStore.Update(updatedTrie1.RootHash(), keys, values)
	require.NoError(t, err)

	k3 := []byte([]uint8{uint8(130), uint8(74)})
	v3 := []byte{'C'}
	keys = [][]byte{k3}
	values = [][]byte{v3}
	updatedTrie3, err := fStore.Update(updatedTrie2.RootHash(), keys, values)
	require.NoError(t, err)

	k4 := []byte([]uint8{uint8(131), uint8(74)})
	v4 := []byte{'D'}
	keys = [][]byte{k4}
	values = [][]byte{v4}
	updatedTrie4, err := fStore.Update(updatedTrie3.RootHash(), keys, values)
	require.NoError(t, err)

	keys = [][]byte{k1}
	values = [][]byte{v1}
	retValues, err := fStore.Read(updatedTrie1.RootHash(), keys)
	require.NoError(t, err)
	require.True(t, bytes.Equal(values[0], retValues[0]))

	retValues, err = fStore.Read(updatedTrie2.RootHash(), keys)
	require.NoError(t, err)
	require.True(t, bytes.Equal(values[0], retValues[0]))

	retValues, err = fStore.Read(updatedTrie3.RootHash(), keys)
	require.NoError(t, err)
	require.True(t, bytes.Equal(values[0], retValues[0]))

	retValues, err = fStore.Read(updatedTrie4.RootHash(), keys)
	require.NoError(t, err)
	require.True(t, bytes.Equal(values[0], retValues[0]))
}

// TestTrieStoreAndLoad tests storing a trie to file and loading it again.
// We verify that that the values in the loaded trie are correct and that it has
// the expected root hash.
// TODO: implement this functionality for MForest
func TestTrieStoreAndLoad(t *testing.T) {
	trieHeight := 17
	dir, err := ioutil.TempDir("", "test-mtrie-")
	require.NoError(t, err)
	defer os.RemoveAll(dir)

	fStore, err := NewMForest(trieHeight, dir, 5, nil)
	require.NoError(t, err)

	k1 := []byte([]uint8{uint8(1), uint8(74)})
	v1 := []byte{'A'}
	k2 := []byte([]uint8{uint8(2), uint8(74)})
	v2 := []byte{'B'}
	k3 := []byte([]uint8{uint8(130), uint8(74)})
	v3 := []byte{'C'}
	k4 := []byte([]uint8{uint8(131), uint8(74)})
	v4 := []byte{'D'}
	k5 := []byte([]uint8{uint8(132), uint8(74)})
	v5 := []byte{'E'}

	keys := [][]byte{k1, k2, k3, k4, k5}
	values := [][]byte{v1, v2, v3, v4, v5}
	testTrie, err := fStore.Update(fStore.GetEmptyRootHash(), keys, values)
	require.NoError(t, err)

	file, err := ioutil.TempFile("", "flow-mtrie-load")
	if err != nil {
		log.Fatal(err)
	}
	defer os.Remove(file.Name())

	err = fStore.StoreTrie(testTrie.RootHash(), file.Name())
	require.NoError(t, err)

	// create new store
	newStore, err := NewMForest(trieHeight, "", 5, nil)
	require.NoError(t, err)
	loadedTrie, err := newStore.LoadTrie(file.Name())
	require.NoError(t, err)
	require.Equal(t, loadedTrie.RootHash(), testTrie.RootHash())

	retValues, err := newStore.Read(loadedTrie.RootHash(), keys)
	require.NoError(t, err)
<<<<<<< HEAD
	for i := range keys {
		require.True(t, bytes.Equal(values[i], retValues[i]))
	}
}
=======
	require.Equal(t, retValues, values)
	//for i := range keys {
	//	require.True(t, bytes.Equal(values[i], retValues[i]))
	//}
}

// TODO comment out this for now
// func TestMForestAccuracy(t *testing.T) {
// 	trieHeight := 17 // should be key size (in bits) + 1
// 	experimentRep := 10

// 	dbDir := unittest.TempDir(t)
// 	smt, err := cstrie.NewSMT(dbDir, trieHeight, 10, 100, experimentRep)
// 	require.NoError(t, err)
// 	defer func() {
// 		smt.SafeClose()
// 		os.RemoveAll(dbDir)
// 	}()

// 	fStore, err := NewMForest(trieHeight, dbDir, 5, nil)
// 	require.NoError(t, err)
// 	rootHash := fStore.GetEmptyRootHash()

// 	emptyTree := cstrie.GetDefaultHashForHeight(trieHeight - 1)
// 	require.NoError(t, err)
// 	rootHashForSMT := emptyTree
// 	for e := 0; e < experimentRep; e++ {
// 		// insert some values to an empty trie
// 		keys := make([][]byte, 0)
// 		values := make([][]byte, 0)
// 		rand.Seed(time.Now().UnixNano())

// 		// rejection sampling
// 		numberOfKeys := rand.Intn(20) + 1
// 		keyValueMap := make(map[string][]byte)
// 		i := 0
// 		for i < numberOfKeys {
// 			key := make([]byte, 2)
// 			rand.Read(key)
// 			// deduplicate
// 			if _, found := keyValueMap[string(key)]; !found {
// 				keys = append(keys, key)
// 				value := make([]byte, 4)
// 				rand.Read(value)
// 				keyValueMap[string(key)] = value
// 				values = append(values, value)
// 				i++
// 			}
// 		}

// 		newRootHash, err := fStore.Update(keys, values, rootHash)
// 		require.NoError(t, err, "error commiting changes")
// 		rootHash = newRootHash

// 		// check values
// 		retValues, err := fStore.Read(keys, rootHash)
// 		require.NoError(t, err)
// 		for i, k := range keys {
// 			require.True(t, bytes.Equal(keyValueMap[string(k)], retValues[i]))
// 		}

// 		// Test eqaulity to SMT
// 		newRootHashForSMT, err := smt.Update(keys, values, rootHashForSMT)
// 		require.NoError(t, err)
// 		rootHashForSMT = newRootHashForSMT
// 		require.True(t, bytes.Equal(newRootHashForSMT, newRootHash))

// 		// TODO test proofs for non-existing keys
// 		batchProof, err := fStore.Proofs(keys, rootHash)
// 		require.NoError(t, err, "error generating proofs")

// 		batchProofSMT, err := smt.GetBatchProof(keys, rootHashForSMT)
// 		require.NoError(t, err, "error generating proofs (SMT)")

// 		encodedProof := mtrie.EncodeBatchProof(batchProof)
// 		encodedProofSMT := cstrie.EncodeProof(batchProofSMT)

// 		for i := range encodedProof {
// 			require.True(t, bytes.Equal(encodedProof[i], encodedProofSMT[i]))
// 		}

// 		psmt, err := cstrie.NewPSMT(rootHash, trieHeight, keys, values, encodedProof)
// 		require.True(t, bytes.Equal(psmt.GetRootHash(), rootHash))
// 		require.NoError(t, err, "error building partial trie")

// 	}
// }
>>>>>>> 612dff5e
<|MERGE_RESOLUTION|>--- conflicted
+++ resolved
@@ -12,17 +12,13 @@
 
 	"github.com/stretchr/testify/require"
 
-<<<<<<< HEAD
 	"github.com/dapperlabs/flow-go/storage/ledger/mtrie/trie"
 
 	"github.com/dapperlabs/flow-go/storage/ledger/mtrie"
 	"github.com/dapperlabs/flow-go/storage/ledger/mtrie/common"
-=======
-	"github.com/dapperlabs/flow-go/storage/ledger/mtrie/common"
-	"github.com/dapperlabs/flow-go/storage/ledger/mtrie/proof"
-	"github.com/dapperlabs/flow-go/storage/ledger/mtrie/trie"
-	cstrie "github.com/dapperlabs/flow-go/storage/ledger/trie"
->>>>>>> 612dff5e
+  "github.com/dapperlabs/flow-go/storage/ledger/mtrie/proof"
+  "github.com/dapperlabs/flow-go/storage/ledger/mtrie/trie"
+
 	"github.com/dapperlabs/flow-go/storage/ledger/utils"
 )
 
@@ -827,16 +823,10 @@
 		require.NoError(t, err, "error generating proofs")
 		require.True(t, batchProof.Verify(proofKeys, proofValues, testTrie.RootHash(), trieHeight))
 
-<<<<<<< HEAD
-		// TODO uncomment this
-		// psmt, err := cstrie.NewPSMT(rootHash, trieHeight, proofKeys, proofValues, batchProof.EncodeBatchProof())
-		// require.NoError(t, err, "error building partial trie")
-		// require.True(t, bytes.Equal(psmt.GetRootHash(), rootHash))
-=======
-		psmt, err := cstrie.NewPSMT(testTrie.RootHash(), trieHeight, proofKeys, proofValues, proof.EncodeBatchProof(batchProof))
+
+		psmt, err := cstrie.NewPSMT(rootHash, trieHeight, proofKeys, proofValues, batchProof.EncodeBatchProof())
 		require.NoError(t, err, "error building partial trie")
-		require.True(t, bytes.Equal(psmt.GetRootHash(), testTrie.RootHash()))
->>>>>>> 612dff5e
+		require.True(t, bytes.Equal(psmt.GetRootHash(), rootHash))
 
 		// check values for all existing keys
 		allKeys := make([][]byte, 0, len(latestValueByKey))
@@ -997,97 +987,8 @@
 
 	retValues, err := newStore.Read(loadedTrie.RootHash(), keys)
 	require.NoError(t, err)
-<<<<<<< HEAD
-	for i := range keys {
-		require.True(t, bytes.Equal(values[i], retValues[i]))
-	}
-}
-=======
 	require.Equal(t, retValues, values)
 	//for i := range keys {
 	//	require.True(t, bytes.Equal(values[i], retValues[i]))
 	//}
-}
-
-// TODO comment out this for now
-// func TestMForestAccuracy(t *testing.T) {
-// 	trieHeight := 17 // should be key size (in bits) + 1
-// 	experimentRep := 10
-
-// 	dbDir := unittest.TempDir(t)
-// 	smt, err := cstrie.NewSMT(dbDir, trieHeight, 10, 100, experimentRep)
-// 	require.NoError(t, err)
-// 	defer func() {
-// 		smt.SafeClose()
-// 		os.RemoveAll(dbDir)
-// 	}()
-
-// 	fStore, err := NewMForest(trieHeight, dbDir, 5, nil)
-// 	require.NoError(t, err)
-// 	rootHash := fStore.GetEmptyRootHash()
-
-// 	emptyTree := cstrie.GetDefaultHashForHeight(trieHeight - 1)
-// 	require.NoError(t, err)
-// 	rootHashForSMT := emptyTree
-// 	for e := 0; e < experimentRep; e++ {
-// 		// insert some values to an empty trie
-// 		keys := make([][]byte, 0)
-// 		values := make([][]byte, 0)
-// 		rand.Seed(time.Now().UnixNano())
-
-// 		// rejection sampling
-// 		numberOfKeys := rand.Intn(20) + 1
-// 		keyValueMap := make(map[string][]byte)
-// 		i := 0
-// 		for i < numberOfKeys {
-// 			key := make([]byte, 2)
-// 			rand.Read(key)
-// 			// deduplicate
-// 			if _, found := keyValueMap[string(key)]; !found {
-// 				keys = append(keys, key)
-// 				value := make([]byte, 4)
-// 				rand.Read(value)
-// 				keyValueMap[string(key)] = value
-// 				values = append(values, value)
-// 				i++
-// 			}
-// 		}
-
-// 		newRootHash, err := fStore.Update(keys, values, rootHash)
-// 		require.NoError(t, err, "error commiting changes")
-// 		rootHash = newRootHash
-
-// 		// check values
-// 		retValues, err := fStore.Read(keys, rootHash)
-// 		require.NoError(t, err)
-// 		for i, k := range keys {
-// 			require.True(t, bytes.Equal(keyValueMap[string(k)], retValues[i]))
-// 		}
-
-// 		// Test eqaulity to SMT
-// 		newRootHashForSMT, err := smt.Update(keys, values, rootHashForSMT)
-// 		require.NoError(t, err)
-// 		rootHashForSMT = newRootHashForSMT
-// 		require.True(t, bytes.Equal(newRootHashForSMT, newRootHash))
-
-// 		// TODO test proofs for non-existing keys
-// 		batchProof, err := fStore.Proofs(keys, rootHash)
-// 		require.NoError(t, err, "error generating proofs")
-
-// 		batchProofSMT, err := smt.GetBatchProof(keys, rootHashForSMT)
-// 		require.NoError(t, err, "error generating proofs (SMT)")
-
-// 		encodedProof := mtrie.EncodeBatchProof(batchProof)
-// 		encodedProofSMT := cstrie.EncodeProof(batchProofSMT)
-
-// 		for i := range encodedProof {
-// 			require.True(t, bytes.Equal(encodedProof[i], encodedProofSMT[i]))
-// 		}
-
-// 		psmt, err := cstrie.NewPSMT(rootHash, trieHeight, keys, values, encodedProof)
-// 		require.True(t, bytes.Equal(psmt.GetRootHash(), rootHash))
-// 		require.NoError(t, err, "error building partial trie")
-
-// 	}
-// }
->>>>>>> 612dff5e
+}