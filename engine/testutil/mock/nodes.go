--- conflicted
+++ resolved
@@ -8,15 +8,12 @@
 	"github.com/dapperlabs/flow-go/engine/collection/provider"
 	consensusingest "github.com/dapperlabs/flow-go/engine/consensus/ingestion"
 	"github.com/dapperlabs/flow-go/engine/consensus/propagation"
-<<<<<<< HEAD
 	"github.com/dapperlabs/flow-go/engine/execution/blocks"
 	"github.com/dapperlabs/flow-go/engine/execution/execution"
 	"github.com/dapperlabs/flow-go/engine/execution/execution/state"
 	"github.com/dapperlabs/flow-go/engine/execution/execution/virtualmachine"
 	"github.com/dapperlabs/flow-go/engine/execution/receipts"
-=======
 	"github.com/dapperlabs/flow-go/engine/verification/verifier"
->>>>>>> 12b84a87
 	"github.com/dapperlabs/flow-go/module"
 	"github.com/dapperlabs/flow-go/module/mempool"
 	"github.com/dapperlabs/flow-go/network/stub"
@@ -51,7 +48,6 @@
 	PropagationEngine *propagation.Engine
 }
 
-<<<<<<< HEAD
 // ExecutionNode implements a mocked execution node for tests.
 type ExecutionNode struct {
 	GenericNode
@@ -62,7 +58,8 @@
 	LevelDB         *leveldb.LevelDB
 	VM              virtualmachine.VirtualMachine
 	State           state.ExecutionState
-=======
+}
+
 // VerificationNode implements an in-process verification node for tests.
 type VerificationNode struct {
 	GenericNode
@@ -70,5 +67,4 @@
 	Blocks         mempool.Blocks
 	Collections    mempool.Collections
 	VerifierEngine *verifier.Engine
->>>>>>> 12b84a87
 }