--- conflicted
+++ resolved
@@ -215,17 +215,13 @@
 	requesterEng, err := requester.New(node.Log, node.Metrics, node.Net, node.Me, node.State, engine.RequestReceiptsByBlockID, filter.Any, func() flow.Entity { return &flow.ExecutionReceipt{} })
 	require.Nil(t, err)
 
-<<<<<<< HEAD
-	// match approvals and results
-	matchingEngine, err := matching.New(node.Log, node.Metrics, node.Tracer, node.Metrics, node.Net, node.State, node.Me, requesterEng, resultsDB, sealsDB, node.Headers, node.Index, results, receipts, approvals, seals)
-=======
 	assigner, err := chunks.NewPublicAssignment(chunks.DefaultChunkAssignmentAlpha, node.State)
 	require.Nil(t, err)
 
 	requireApprovals := true
 
+	// match approvals and results
 	matchingEngine, err := matching.New(node.Log, node.Metrics, node.Tracer, node.Metrics, node.Net, node.State, node.Me, requesterEng, sealedResultsDB, node.Headers, node.Index, results, receipts, approvals, seals, assigner, requireApprovals)
->>>>>>> a3263b5f
 	require.Nil(t, err)
 
 	return testmock.ConsensusNode{
