package follower

import (
	"errors"
	"fmt"

	"github.com/hashicorp/go-multierror"
	"github.com/rs/zerolog"

	"github.com/dapperlabs/flow-go/engine"
	"github.com/dapperlabs/flow-go/model/events"
	"github.com/dapperlabs/flow-go/model/flow"
	"github.com/dapperlabs/flow-go/model/messages"
	"github.com/dapperlabs/flow-go/module"
	"github.com/dapperlabs/flow-go/module/metrics"
	"github.com/dapperlabs/flow-go/network"
	"github.com/dapperlabs/flow-go/state/protocol"
	"github.com/dapperlabs/flow-go/storage"
	"github.com/dapperlabs/flow-go/utils/logging"
)

type Engine struct {
	unit           *engine.Unit
	log            zerolog.Logger
	me             module.Local
	engMetrics     module.EngineMetrics
	mempoolMetrics module.MempoolMetrics
	cleaner        storage.Cleaner
	headers        storage.Headers
	payloads       storage.Payloads
	state          protocol.State
	pending        module.PendingBlockBuffer
	follower       module.HotStuffFollower
	con            network.Conduit
	sync           module.Synchronization
}

func New(
	log zerolog.Logger,
	net module.Network,
	me module.Local,
	engMetrics module.EngineMetrics,
	mempoolMetrics module.MempoolMetrics,
	cleaner storage.Cleaner,
	headers storage.Headers,
	payloads storage.Payloads,
	state protocol.State,
	pending module.PendingBlockBuffer,
	follower module.HotStuffFollower,
) (*Engine, error) {

	e := &Engine{
		unit:           engine.NewUnit(),
		log:            log.With().Str("engine", "follower").Logger(),
		me:             me,
		engMetrics:     engMetrics,
		mempoolMetrics: mempoolMetrics,
		cleaner:        cleaner,
		headers:        headers,
		payloads:       payloads,
		state:          state,
		pending:        pending,
		follower:       follower,
	}

	con, err := net.Register(engine.BlockProvider, e)
	if err != nil {
		return nil, fmt.Errorf("could not register engine to network: %w", err)
	}
	e.con = con

	return e, nil
}

// WithSynchronization injects the given synchronization protocol into the
// hotstuff follower, providing it with blocks proactively, while also allowing
// it to explicitly request blocks by ID.
func (e *Engine) WithSynchronization(sync module.Synchronization) *Engine {
	e.sync = sync
	return e
}

// Ready returns a ready channel that is closed once the engine has fully
// started. For consensus engine, this is true once the underlying consensus
// algorithm has started.
func (e *Engine) Ready() <-chan struct{} {
	if e.sync == nil {
		panic("follower engine requires injected synchronization module")
	}
	return e.unit.Ready(func() {
		<-e.sync.Ready()
		<-e.follower.Ready()
	})
}

// Done returns a done channel that is closed once the engine has fully stopped.
// For the consensus engine, we wait for hotstuff to finish.
func (e *Engine) Done() <-chan struct{} {
	return e.unit.Done(func() {
		<-e.follower.Done()
		<-e.sync.Done()
	})
}

// SubmitLocal submits an event originating on the local node.
func (e *Engine) SubmitLocal(event interface{}) {
	e.Submit(e.me.NodeID(), event)
}

// Submit submits the given event from the node with the given origin ID
// for processing in a non-blocking manner. It returns instantly and logs
// a potential processing error internally when done.
func (e *Engine) Submit(originID flow.Identifier, event interface{}) {
	e.unit.Launch(func() {
		err := e.Process(originID, event)
		if err != nil {
			e.log.Error().Err(err).Msg("could not process submitted event")
		}
	})
}

// ProcessLocal processes an event originating on the local node.
func (e *Engine) ProcessLocal(event interface{}) error {
	return e.Process(e.me.NodeID(), event)
}

// Process processes the given event from the node with the given origin ID in
// a blocking manner. It returns the potential processing error when done.
func (e *Engine) Process(originID flow.Identifier, event interface{}) error {
	return e.unit.Do(func() error {
		return e.process(originID, event)
	})
}

func (e *Engine) process(originID flow.Identifier, input interface{}) error {
	switch v := input.(type) {
	case *events.SyncedBlock:
		e.engMetrics.MessageReceived(metrics.EngineFollower, metrics.MessageSyncedBlock)
		defer e.engMetrics.MessageHandled(metrics.EngineFollower, metrics.MessageSyncedBlock)
		e.unit.Lock()
		defer e.unit.Unlock()
		return e.onSyncedBlock(originID, v)
	case *messages.BlockProposal:
		e.engMetrics.MessageReceived(metrics.EngineFollower, metrics.MessageBlockProposal)
		defer e.engMetrics.MessageHandled(metrics.EngineFollower, metrics.MessageBlockProposal)
		e.unit.Lock()
		defer e.unit.Unlock()
		return e.onBlockProposal(originID, v)
	default:
		return fmt.Errorf("invalid event type (%T)", input)
	}
}

func (e *Engine) onSyncedBlock(originID flow.Identifier, synced *events.SyncedBlock) error {

	// a block that is synced has to come locally, from the synchronization engine
	// the block itself will contain the proposer to indicate who created it
	if originID != e.me.NodeID() {
		return fmt.Errorf("synced block with non-local origin (local: %x, origin: %x)", e.me.NodeID(), originID)
	}

	// process as proposal
	proposal := &messages.BlockProposal{
		Header:  synced.Block.Header,
		Payload: synced.Block.Payload,
	}
	return e.onBlockProposal(originID, proposal)
}

// onBlockProposal handles incoming block proposals.
func (e *Engine) onBlockProposal(originID flow.Identifier, proposal *messages.BlockProposal) error {

	header := proposal.Header

	log := e.log.With().
		Str("chain_id", header.ChainID).
		Uint64("block_height", header.Height).
		Uint64("block_view", header.View).
		Hex("block_id", logging.Entity(header)).
		Hex("parent_id", header.ParentID[:]).
		Hex("payload_hash", header.PayloadHash[:]).
		Time("timestamp", header.Timestamp).
		Hex("proposer", header.ProposerID[:]).
		Int("num_signers", len(header.ParentVoterIDs)).
		Logger()

	log.Info().Msg("block proposal received")

	e.prunePendingCache()

	// first, we reject all blocks that we don't need to process:
	// 1) blocks already in the cache; they will already be processed later
	// 2) blocks already on disk; they were processed and await finalization
	// 3) blocks at a height below finalized height; they can not be finalized

	// ignore proposals that are already cached
	_, cached := e.pending.ByID(header.ID())
	if cached {
		log.Debug().Msg("skipping already cached proposal")
		return nil
	}

	// ignore proposals that were already processed
	_, err := e.headers.ByBlockID(header.ID())
	if err == nil {
		log.Debug().Msg("skipping already processed proposal")
		return nil
	}
	if !errors.Is(err, storage.ErrNotFound) {
		return fmt.Errorf("could not check proposal: %w", err)
	}

	// there are two possibilities if the proposal is neither already pending
	// processing in the cache, nor has already been processed:
	// 1) the proposal is unverifiable because parent or ancestor is unknown
	// => we cache the proposal and request the missing link
	// 2) the proposal is connected to finalized state through an unbroken chain
	// => we verify the proposal and forward it to hotstuff if valid

	// if we can connect the proposal to an ancestor in the cache, it means
	// there is a missing link; we cache it and request the missing link
	ancestor, found := e.pending.ByID(header.ParentID)
	if found {

		// add the block to the cache
		_ = e.pending.Add(originID, proposal)

		// go to the first missing ancestor
		ancestorID := ancestor.Header.ParentID
<<<<<<< HEAD
		ancestorHeight := ancestor.Header.Height
=======
		ancestorHeight := ancestor.Header.Height - 1
>>>>>>> de9a01e3
		for {
			ancestor, found = e.pending.ByID(ancestorID)
			if !found {
				break
			}
			ancestorID = ancestor.Header.ParentID
			ancestorHeight = ancestor.Header.Height - 1
		}

		log.Debug().
			Uint64("ancestor_height", ancestorHeight).
			Hex("ancestor_id", ancestorID[:]).
			Msg("requesting missing ancestor for proposal")

		e.sync.RequestBlock(ancestorID)

		return nil
	}

	// if the proposal is connected to a block that is neither in the cache, nor
	// in persistent storage, its direct parent is missing; cache the proposal
	// and request the parent
	_, err = e.headers.ByBlockID(header.ParentID)
	if errors.Is(err, storage.ErrNotFound) {

		_ = e.pending.Add(originID, proposal)

		log.Debug().Msg("requesting missing parent for proposal")

		e.sync.RequestBlock(header.ParentID)

		return nil
	}
	if err != nil {
		return fmt.Errorf("could not check parent: %w", err)
	}

	// at this point, we should be able to connect the proposal to the finalized
	// state and should process it to see whether to forward to hotstuff or not
	err = e.processBlockProposal(proposal)
	if err != nil {
		return fmt.Errorf("could not process block proposal: %w", err)
	}

	// most of the heavy database checks are done at this point, so this is a
	// good moment to potentially kick-off a garbage collection of the DB
	// NOTE: this is only effectively run every 1000th calls, which corresponds
	// to every 1000th successfully processed block
	e.cleaner.RunGC()

	return nil
}

// processBlockProposal processes blocks that are already known to connect to
// the finalized state; if a parent of children is validly processed, it means
// the children are also still on a valid chain and all missing links are there;
// no need to do all the processing again.
func (e *Engine) processBlockProposal(proposal *messages.BlockProposal) error {

	header := proposal.Header

	log := e.log.With().
		Str("chain_id", header.ChainID).
		Uint64("block_height", header.Height).
		Uint64("block_view", header.View).
		Hex("block_id", logging.Entity(header)).
		Hex("parent_id", header.ParentID[:]).
		Hex("payload_hash", header.PayloadHash[:]).
		Time("timestamp", header.Timestamp).
		Hex("proposer", header.ProposerID[:]).
		Int("num_signers", len(header.ParentVoterIDs)).
		Logger()

	log.Info().Msg("processing block proposal")

	// see if the block is a valid extension of the protocol state
	block := &flow.Block{
		Header:  proposal.Header,
		Payload: proposal.Payload,
	}
	err := e.state.Mutate().Extend(block)
	if err != nil {
		return fmt.Errorf("could not extend protocol state: %w", err)
	}

	// retrieve the parent
	parent, err := e.headers.ByBlockID(header.ParentID)
	if err != nil {
		return fmt.Errorf("could not retrieve proposal parent: %w", err)
	}

	log.Info().Msg("forwarding block proposal to hotstuff")

	// submit the model to follower for processing
	e.follower.SubmitProposal(header, parent.View)

	// check for any descendants of the block to process
	err = e.processPendingChildren(header)
	if err != nil {
		return fmt.Errorf("could not process pending children: %w", err)
	}

	return nil
}

// processPendingChildren checks if there are proposals connected to the given
// parent block that was just processed; if this is the case, they should now
// all be validly connected to the finalized state and we should process them.
func (e *Engine) processPendingChildren(header *flow.Header) error {
	blockID := header.ID()

	// check if there are any children for this parent in the cache
	children, has := e.pending.ByParentID(blockID)
	if !has {
		return nil
	}

	// then try to process children only this once
	var result *multierror.Error
	for _, child := range children {
		proposal := &messages.BlockProposal{
			Header:  child.Header,
			Payload: child.Payload,
		}
		err := e.processBlockProposal(proposal)
		if err != nil {
			result = multierror.Append(result, err)
		}
	}

	// drop all of the children that should have been processed now
	e.pending.DropForParent(blockID)

	return result.ErrorOrNil()
}

// prunePendingCache prunes the pending block cache.
func (e *Engine) prunePendingCache() {

	// retrieve the finalized height
	final, err := e.state.Final().Head()
	if err != nil {
		e.log.Warn().Err(err).Msg("could not get finalized head to prune pending blocks")
		return
	}

	// remove all pending blocks at or below the finalized height
	e.pending.PruneByHeight(final.Height)

	// always record the metric
	e.mempoolMetrics.MempoolEntries(metrics.ResourceProposal, e.pending.Size())
}<|MERGE_RESOLUTION|>--- conflicted
+++ resolved
@@ -227,11 +227,7 @@
 
 		// go to the first missing ancestor
 		ancestorID := ancestor.Header.ParentID
-<<<<<<< HEAD
-		ancestorHeight := ancestor.Header.Height
-=======
 		ancestorHeight := ancestor.Header.Height - 1
->>>>>>> de9a01e3
 		for {
 			ancestor, found = e.pending.ByID(ancestorID)
 			if !found {
