package handler

import (
	"context"
	"errors"
	"fmt"

	"google.golang.org/grpc/codes"
	"google.golang.org/grpc/status"

	"github.com/onflow/flow/protobuf/go/flow/access"
	"github.com/onflow/flow/protobuf/go/flow/entities"

	"github.com/dapperlabs/flow-go/engine/common/convert"
	"github.com/dapperlabs/flow-go/model/flow"
	"github.com/dapperlabs/flow-go/storage"
)

// SendTransaction forwards the transaction to the collection node
func (h *Handler) SendTransaction(ctx context.Context, req *access.SendTransactionRequest) (*access.SendTransactionResponse, error) {

	// send the transaction to the collection node
	resp, err := h.collectionRPC.SendTransaction(ctx, req)
	if err != nil {
		return resp, status.Error(codes.Internal, fmt.Sprintf("failed to send transaction to a collection node: %v", err))
	}

	// convert the request message to a transaction
	tx, err := convert.MessageToTransaction(req.Transaction)
	if err != nil {
		return nil, status.Error(codes.InvalidArgument, fmt.Sprintf("failed to convert transaction: %v", err))
	}

	// store the transaction locally
	err = h.transactions.Store(&tx)
	if err != nil {
		return nil, status.Error(codes.InvalidArgument, fmt.Sprintf("failed to store transaction: %v", err))
	}

	return resp, nil
}

func (h *Handler) GetTransaction(_ context.Context, req *access.GetTransactionRequest) (*access.TransactionResponse, error) {

	id := flow.HashToID(req.Id)
	// look up transaction from storage
	tx, err := h.transactions.ByID(id)
	if err != nil {
		return nil, convertStorageError(err)
	}

	// convert flow transaction to a protobuf message
	transaction := convert.TransactionToMessage(*tx)

	// return result
	resp := &access.TransactionResponse{
		Transaction: transaction,
	}
	return resp, nil
}

func (h *Handler) GetTransactionResult(ctx context.Context, req *access.GetTransactionRequest) (*access.TransactionResultResponse, error) {

	id := flow.HashToID(req.GetId())

	// look up transaction from storage
	tx, err := h.transactions.ByID(id)
	if err != nil {
		return nil, convertStorageError(err)
	}

	txID := tx.ID()

	// get events for the transaction
<<<<<<< HEAD
	events, statusCode, txError, err := h.lookupEvents(ctx, txID)
=======
	events, statusCode, txError, err := h.lookupTransactionResult(ctx, txID)
>>>>>>> 8fd22951
	if err != nil {
		return nil, convertStorageError(err)
	}

	// derive status of the transaction
	status, err := h.deriveTransactionStatus(tx)
	if err != nil {
		return nil, convertStorageError(err)
	}

	//TODO: Set correct values for StatusCode and ErrorMessage

	// return result
	resp := &access.TransactionResultResponse{
		Status:       status,
		Events:       events,
		StatusCode:   statusCode,
		ErrorMessage: txError,
	}

	return resp, nil
}

// deriveTransactionStatus derives the transaction status based on current protocol state
func (h *Handler) deriveTransactionStatus(tx *flow.TransactionBody) (entities.TransactionStatus, error) {

	block, err := h.lookupBlock(tx.ID())

	if errors.Is(err, storage.ErrNotFound) {
		// tx found in transaction storage and collection storage but not in block storage
		// However, this will not happen as of now since the ingestion engine doesn't subscribe
		// for collections
		return entities.TransactionStatus_PENDING, nil
	}
	if err != nil {
		return entities.TransactionStatus_UNKNOWN, err
	}

	// get the latest sealed block from the state
	latestSealedBlock, err := h.getLatestSealedHeader()
	if err != nil {
		return entities.TransactionStatus_UNKNOWN, err
	}

	// if the finalized block precedes the latest sealed block, then it can be safely assumed that it would have been
	// sealed as well and the transaction can be considered sealed
	if block.Height <= latestSealedBlock.Height {
		return entities.TransactionStatus_SEALED, nil
	}
	// otherwise, the finalized block of the transaction has not yet been sealed
	// hence the transaction is finalized but not sealed
	return entities.TransactionStatus_FINALIZED, nil
}

func (h *Handler) lookupBlock(txID flow.Identifier) (*flow.Block, error) {

	collection, err := h.collections.LightByTransactionID(txID)
	if err != nil {
		return nil, err
	}

	block, err := h.blocks.ByCollectionID(collection.ID())
	if err != nil {
		return nil, err
	}

	return block, nil
}

<<<<<<< HEAD
func (h *Handler) lookupEvents(ctx context.Context, txID flow.Identifier) ([]*entities.Event, uint32, string, error) {
=======
func (h *Handler) lookupTransactionResult(ctx context.Context, txID flow.Identifier) ([]*entities.Event, uint32, string, error) {
>>>>>>> 8fd22951

	// find the block ID for the transaction
	block, err := h.lookupBlock(txID)
	if err != nil {
		if errors.Is(err, storage.ErrNotFound) {
			// access node may not have the block if it hasn't yet been finalized
			return nil, 0, "", nil
		}
		return nil, 0, "", convertStorageError(err)
	}

	blockID := block.ID()
	return h.getTransactionResultFromExecutionNode(ctx, blockID[:], txID[:])
}<|MERGE_RESOLUTION|>--- conflicted
+++ resolved
@@ -72,11 +72,7 @@
 	txID := tx.ID()
 
 	// get events for the transaction
-<<<<<<< HEAD
-	events, statusCode, txError, err := h.lookupEvents(ctx, txID)
-=======
 	events, statusCode, txError, err := h.lookupTransactionResult(ctx, txID)
->>>>>>> 8fd22951
 	if err != nil {
 		return nil, convertStorageError(err)
 	}
@@ -146,11 +142,7 @@
 	return block, nil
 }
 
-<<<<<<< HEAD
-func (h *Handler) lookupEvents(ctx context.Context, txID flow.Identifier) ([]*entities.Event, uint32, string, error) {
-=======
 func (h *Handler) lookupTransactionResult(ctx context.Context, txID flow.Identifier) ([]*entities.Event, uint32, string, error) {
->>>>>>> 8fd22951
 
 	// find the block ID for the transaction
 	block, err := h.lookupBlock(txID)
