package backend

import (
	"context"
	"encoding/hex"
	"errors"
	"fmt"

	execproto "github.com/onflow/flow/protobuf/go/flow/execution"
	"google.golang.org/grpc/codes"
	"google.golang.org/grpc/status"

	"github.com/onflow/flow-go/engine/common/rpc/convert"
	"github.com/onflow/flow-go/model/flow"
	"github.com/onflow/flow-go/state/protocol"
	"github.com/onflow/flow-go/storage"
)

type backendEvents struct {
	executionRPC execproto.ExecutionAPIClient
	blocks       storage.Blocks
	state        protocol.State
}

// GetEventsForHeightRange retrieves events for all sealed blocks between the start block height and
// the end block height (inclusive) that have the given type.
func (b *backendEvents) GetEventsForHeightRange(
	ctx context.Context,
	eventType string,
	startHeight, endHeight uint64,
) ([]flow.BlockEvents, error) {

	if endHeight < startHeight {
		return nil, status.Error(codes.InvalidArgument, "invalid start or end height")
	}

	// get the latest sealed block header
	head, err := b.state.Sealed().Head()
	if err != nil {
		return nil, status.Errorf(codes.Internal, " failed to get events: %v", err)
	}

	// limit max height to last sealed block in the chain
	if head.Height < endHeight {
		endHeight = head.Height
	}

	// find the block headers for all the blocks between min and max height (inclusive)
	blockHeaders := make([]*flow.Header, 0)

	for i := startHeight; i <= endHeight; i++ {
		block, err := b.blocks.ByHeight(i)
		if err != nil {
			return nil, status.Errorf(codes.Internal, "failed to get events: %v", err)
		}

		blockHeaders = append(blockHeaders, block.Header)
	}

	return b.getBlockEventsFromExecutionNode(ctx, blockHeaders, eventType)
}

// GetEventsForBlockIDs retrieves events for all the specified block IDs that have the given type
func (b *backendEvents) GetEventsForBlockIDs(
	ctx context.Context,
	eventType string,
	blockIDs []flow.Identifier,
) ([]flow.BlockEvents, error) {

	// find the block headers for all the block IDs
	blockHeaders := make([]*flow.Header, 0)
	for _, blockID := range blockIDs {
		block, err := b.blocks.ByID(blockID)
		if err != nil {
			return nil, status.Errorf(codes.Internal, "failed to get events: %v", err)
		}

		blockHeaders = append(blockHeaders, block.Header)
	}

	// forward the request to the execution node
	return b.getBlockEventsFromExecutionNode(ctx, blockHeaders, eventType)
}

func (b *backendEvents) getBlockEventsFromExecutionNode(
	ctx context.Context,
	blockHeaders []*flow.Header,
	eventType string,
) ([]flow.BlockEvents, error) {

	// create an execution API request for events at block ID
	blockIDs := make([]flow.Identifier, len(blockHeaders))
	for i := range blockIDs {
		blockIDs[i] = blockHeaders[i].ID()
	}
	req := execproto.GetEventsForBlockIDsRequest{
		Type:     eventType,
		BlockIds: convert.IdentifiersToMessages(blockIDs),
	}

	// call the execution node gRPC
	resp, err := b.executionRPC.GetEventsForBlockIDs(ctx, &req)

	if err != nil {
		return nil, status.Errorf(codes.Internal, "failed to retrieve events from execution node: %v", err)
	}

	// convert execution node api result to access node api result
	results, err := verifyAndConvertToAccessEvents(resp.GetResults(), blockHeaders)
	if err != nil {
		return nil, status.Errorf(codes.Internal, "failed to verify retrieved events from execution node: %v", err)
	}

	return results, nil
}

// verifyAndConvertToAccessEvents converts execution node api result to access node api result, and verifies that the results contains
// results from each block that was requested
func verifyAndConvertToAccessEvents(execEvents []*execproto.GetEventsForBlockIDsResponse_Result, requestedBlockHeaders []*flow.Header) ([]flow.BlockEvents, error) {
	if len(execEvents) != len(requestedBlockHeaders) {
		return nil, errors.New("number of results does not match number of blocks requested")
	}

	reqestedBlockHeaderSet := map[string]*flow.Header{}
	for _, header := range requestedBlockHeaders {
		reqestedBlockHeaderSet[header.ID().String()] = header
	}

	results := make([]flow.BlockEvents, len(execEvents))

	for i, result := range execEvents {
		header, expected := reqestedBlockHeaderSet[hex.EncodeToString(result.GetBlockId())]
		if !expected {
			return nil, fmt.Errorf("unexpected blockID from exe node %x", result.GetBlockId())
		}
		if result.GetBlockHeight() != header.Height {
			return nil, fmt.Errorf("unexpected block height %d for block %x from exe node",
				result.GetBlockHeight(),
				result.GetBlockId())
		}

		results[i] = flow.BlockEvents{
<<<<<<< HEAD
			BlockID:        convert.MessageToIdentifier(result.GetBlockId()),
			BlockHeight:    result.GetBlockHeight(),
=======
			BlockID:        header.ID(),
			BlockHeight:    header.Height,
>>>>>>> b08c63f5
			BlockTimestamp: header.Timestamp,
			Events:         convert.MessagesToEvents(result.GetEvents()),
		}
	}

	return results, nil
}<|MERGE_RESOLUTION|>--- conflicted
+++ resolved
@@ -140,13 +140,8 @@
 		}
 
 		results[i] = flow.BlockEvents{
-<<<<<<< HEAD
-			BlockID:        convert.MessageToIdentifier(result.GetBlockId()),
-			BlockHeight:    result.GetBlockHeight(),
-=======
 			BlockID:        header.ID(),
 			BlockHeight:    header.Height,
->>>>>>> b08c63f5
 			BlockTimestamp: header.Timestamp,
 			Events:         convert.MessagesToEvents(result.GetEvents()),
 		}
