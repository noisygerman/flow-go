--- conflicted
+++ resolved
@@ -199,11 +199,7 @@
 
 	// Request all the collections for this block
 	for _, g := range guarantees {
-<<<<<<< HEAD
-		err := e.collectionConduit.Submit(&messages.CollectionRequest{ID: g.ID(), Requester: e.me.NodeID()}, ids...)
-=======
 		err := e.collectionConduit.Submit(&messages.CollectionRequest{ID: g.ID(), Nonce: rand.Uint64()}, ids...)
->>>>>>> 16447f09
 		if err != nil {
 			return err
 		}
