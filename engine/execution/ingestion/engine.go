package ingestion

import (
	"bytes"
	"fmt"
	"math/rand"
	"sync"

	"github.com/pkg/errors"
	"github.com/rs/zerolog"
	"go.uber.org/atomic"

	"github.com/dapperlabs/flow-go/crypto"
	"github.com/dapperlabs/flow-go/crypto/hash"
	"github.com/dapperlabs/flow-go/engine"
	"github.com/dapperlabs/flow-go/engine/execution"
	"github.com/dapperlabs/flow-go/engine/execution/computation"
	"github.com/dapperlabs/flow-go/engine/execution/provider"
	"github.com/dapperlabs/flow-go/engine/execution/state"
	"github.com/dapperlabs/flow-go/engine/execution/state/delta"
	executionSync "github.com/dapperlabs/flow-go/engine/execution/sync"
	"github.com/dapperlabs/flow-go/engine/execution/utils"
	"github.com/dapperlabs/flow-go/model/encoding"
	"github.com/dapperlabs/flow-go/model/flow"
	"github.com/dapperlabs/flow-go/model/flow/filter"
	"github.com/dapperlabs/flow-go/model/messages"
	"github.com/dapperlabs/flow-go/module"
	"github.com/dapperlabs/flow-go/module/mempool"
	"github.com/dapperlabs/flow-go/module/mempool/entity"
	"github.com/dapperlabs/flow-go/module/mempool/queue"
	"github.com/dapperlabs/flow-go/module/mempool/stdmap"
	"github.com/dapperlabs/flow-go/network"
	"github.com/dapperlabs/flow-go/state/protocol"
	"github.com/dapperlabs/flow-go/storage"
	"github.com/dapperlabs/flow-go/utils/logging"
)

// An Engine receives and saves incoming blocks.
type Engine struct {
	unit               *engine.Unit
	log                zerolog.Logger
	me                 module.Local
	state              protocol.State
	receiptHasher      hash.Hasher // used as hasher to sign the execution receipt
	conduit            network.Conduit
	collectionConduit  network.Conduit
	syncConduit        network.Conduit
	blocks             storage.Blocks
	payloads           storage.Payloads
	collections        storage.Collections
	events             storage.Events
	transactionResults storage.TransactionResults
	computationManager computation.ComputationManager
	providerEngine     provider.ProviderEngine
	mempool            *Mempool
	execState          state.ExecutionState
	wg                 sync.WaitGroup
	syncWg             sync.WaitGroup
	syncModeThreshold  uint64 //how many consecutive orphaned blocks trigger sync
	syncInProgress     *atomic.Bool
	syncTargetBlockID  atomic.Value
	stateSync          executionSync.StateSynchronizer
	mc                 module.Metrics
}

func New(
	logger zerolog.Logger,
	net module.Network,
	me module.Local,
	state protocol.State,
	blocks storage.Blocks,
	payloads storage.Payloads,
	collections storage.Collections,
	events storage.Events,
	transactionResults storage.TransactionResults,
	executionEngine computation.ComputationManager,
	providerEngine provider.ProviderEngine,
	execState state.ExecutionState,
	syncThreshold uint64,
	mc module.Metrics,
) (*Engine, error) {
	log := logger.With().Str("engine", "blocks").Logger()

	mempool := newMempool()

	eng := Engine{
		unit:               engine.NewUnit(),
		log:                log,
		me:                 me,
		state:              state,
		receiptHasher:      utils.NewExecutionReceiptHasher(),
		blocks:             blocks,
		payloads:           payloads,
		collections:        collections,
		events:             events,
		transactionResults: transactionResults,
		computationManager: executionEngine,
		providerEngine:     providerEngine,
		mempool:            mempool,
		execState:          execState,
		syncModeThreshold:  syncThreshold,
		syncInProgress:     atomic.NewBool(false),
		stateSync:          executionSync.NewStateSynchronizer(execState),
		mc:                 mc,
	}

	con, err := net.Register(engine.BlockProvider, &eng)
	if err != nil {
		return nil, errors.Wrap(err, "could not register engine")
	}

	collConduit, err := net.Register(engine.CollectionProvider, &eng)
	if err != nil {
		return nil, errors.Wrap(err, "could not register collection provider engine")
	}

	syncConduit, err := net.Register(engine.ExecutionSync, &eng)
	if err != nil {
		return nil, errors.Wrap(err, "could not register execution sync engine")
	}

	eng.conduit = con
	eng.collectionConduit = collConduit
	eng.syncConduit = syncConduit

	return &eng, nil
}

// Engine boilerplate
func (e *Engine) SubmitLocal(event interface{}) {
	e.Submit(e.me.NodeID(), event)
}

func (e *Engine) Submit(originID flow.Identifier, event interface{}) {
	e.unit.Launch(func() {
		err := e.Process(originID, event)
		if err != nil {
			e.log.Error().Err(err).Msg("could not process submitted event")
		}
	})
}

func (e *Engine) ProcessLocal(event interface{}) error {
	return e.Process(e.me.NodeID(), event)
}

// Ready returns a channel that will close when the engine has
// successfully started.
func (e *Engine) Ready() <-chan struct{} {
	return e.unit.Ready()
}

// Done returns a channel that will close when the engine has
// successfully stopped.
func (e *Engine) Done() <-chan struct{} {
	return e.unit.Done(func() {
		e.Wait()
	})
}

func (e *Engine) Wait() {
	e.wg.Wait()     //wait for block execution
	e.syncWg.Wait() // wait for sync
}

func (e *Engine) Process(originID flow.Identifier, event interface{}) error {

	return e.unit.Do(func() error {
		var err error
		switch v := event.(type) {
		case *messages.BlockProposal:
			err = e.handleBlockProposal(v)
		case *messages.CollectionResponse:
			err = e.handleCollectionResponse(v)
		case *messages.ExecutionStateDelta:
			err = e.handleExecutionStateDelta(v, originID)
		case *messages.ExecutionStateSyncRequest:
			return e.onExecutionStateSyncRequest(originID, v)
		default:
			err = errors.Errorf("invalid event type (%T)", event)
		}
		if err != nil {
			return errors.Wrap(err, "could not process event")
		}
		return nil
	})
}

// Main handling

func (e *Engine) handleBlockProposal(proposal *messages.BlockProposal) error {

	block := &flow.Block{
		Header:  *proposal.Header,
		Payload: *proposal.Payload,
	}

	e.log.Debug().
		Hex("block_id", logging.Entity(block)).
		Uint64("block_view", block.View).
		Msg("received block")

	e.mc.StartBlockReceivedToExecuted(block.ID())

	executableBlock := &entity.ExecutableBlock{
		Block:               block,
		CompleteCollections: make(map[flow.Identifier]*entity.CompleteCollection),
	}

	return e.mempool.Run(func(blockByCollection *stdmap.BlockByCollectionBackdata, executionQueues *stdmap.QueuesBackdata, orphanQueues *stdmap.QueuesBackdata) error {

		// synchronize DB writing to avoid tx conflicts with multiple blocks arriving fast
		err := e.blocks.Store(block)
		if err != nil {
			return fmt.Errorf("could not store block: %w", err)
		}

		// if block fits into execution queue, that's it
		if queue, added := tryEnqueue(executableBlock, executionQueues); added {
			e.log.Debug().Hex("block_id", logging.Entity(executableBlock.Block)).Msg("added block to existing execution queue")
			e.tryRequeueOrphans(executableBlock, queue, orphanQueues)
			return nil
		}

		// if block fits into orphan queues
		if queue, added := tryEnqueue(executableBlock, orphanQueues); added {
			e.log.Debug().Hex("block_id", logging.Entity(executableBlock.Block)).Msg("added block to existing orphan queue")
			e.tryRequeueOrphans(executableBlock, queue, orphanQueues)
			// this is only queue which grew and could trigger threshold
			if !e.syncInProgress.Load() && queue.Height() >= e.syncModeThreshold {
				e.syncInProgress.Store(true)
				// Start sync mode - initializing would require DB operation and will stop processing blocks here
				// which is exactly what we want
				e.StartSync(queue.Head.Item.(*entity.ExecutableBlock))
			}
			return nil
		}

		stateCommitment, err := e.execState.StateCommitmentByBlockID(block.ParentID)
		// if state commitment doesn't exist and there are no known blocks which will produce
		// it soon (execution queue) that we save it as orphaned
		if err == storage.ErrNotFound {
			queue, err := enqueue(executableBlock, orphanQueues)
			if err != nil {
				panic(fmt.Sprintf("cannot add orphaned block: %s", err))
			}
			e.tryRequeueOrphans(executableBlock, queue, orphanQueues)
			e.log.Debug().Hex("block_id", logging.Entity(executableBlock.Block)).Msg("added block to new orphan queue")
			// special case when sync threshold is reached
			if queue.Height() >= e.syncModeThreshold && !e.syncInProgress.Load() {
				e.syncInProgress.Store(true)
				// Start sync mode - initializing would require DB operation and will stop processing blocks here
				// which is exactly what we want
				e.StartSync(queue.Head.Item.(*entity.ExecutableBlock))
			}
			return nil
		}
		// any other error while accessing storage - panic
		if err != nil {
			panic(fmt.Sprintf("unexpected error while accessing storage, shutting down: %v", err))
		}

		//if block has state commitment, it has all parents blocks
		err = e.sendCollectionsRequest(executableBlock, blockByCollection)
		if err != nil {
			return fmt.Errorf("cannot send collection requests: %w", err)
		}

		executableBlock.StartState = stateCommitment
		newQueue, err := enqueue(executableBlock, executionQueues) // TODO - redundant? - should always produce new queue (otherwise it would be enqueued at the beginning)
		if err != nil {
			panic(fmt.Sprintf("cannot enqueue block for execution: %s", err))
		}
		e.log.Debug().Hex("block_id", logging.Entity(executableBlock.Block)).Msg("added block to execution queue")

		e.tryRequeueOrphans(executableBlock, newQueue, orphanQueues)

		// If the block was empty
		if executableBlock.IsComplete() {
			e.wg.Add(1)
			go e.executeBlock(executableBlock)
		}

		return nil
	})
}

// tryRequeueOrphans tries to put orphaned queue into other queues after a new block has been added
func (e *Engine) tryRequeueOrphans(blockify queue.Blockify, targetQueue *queue.Queue, potentialQueues *stdmap.QueuesBackdata) {
	for _, queue := range potentialQueues.All() {
		// only need to check for heads, as all children has parent already
		// there might be many queues sharing a parent
		if queue.Head.Item.ParentID() == blockify.ID() {
			err := targetQueue.Attach(queue)
			// shouldn't happen
			if err != nil {
				panic(fmt.Sprintf("internal error while joining queues"))
			}
			potentialQueues.Rem(queue.ID())
		}
	}
}

func (e *Engine) executeBlock(executableBlock *entity.ExecutableBlock) {
	defer e.wg.Done()

	view := e.execState.NewView(executableBlock.StartState)
	e.log.Info().
		Hex("block_id", logging.Entity(executableBlock.Block)).
		Msg("executing block")

	computationResult, err := e.computationManager.ComputeBlock(executableBlock, view)
	if err != nil {
		e.log.Err(err).
			Hex("block_id", logging.Entity(executableBlock.Block)).
			Msg("error while computing block")
		return
	}

	e.mc.FinishBlockReceivedToExecuted(executableBlock.Block.ID())
	e.mc.ExecutionGasUsedPerBlock(computationResult.GasUsed)
	e.mc.ExecutionStateReadsPerBlock(computationResult.StateReads)

	finalState, err := e.handleComputationResult(computationResult, executableBlock.StartState)
	if err != nil {
		e.log.Err(err).
			Hex("block_id", logging.Entity(executableBlock.Block)).
			Msg("error while handing computation results")
		return
	}

	diskTotal, err := e.execState.Size()
	if err != nil {
		e.log.Err(err).Msg("could not get execution state disk size")
	}
	e.mc.ExecutionStateStorageDiskTotal(diskTotal)
	e.mc.ExecutionStorageStateCommitment(int64(len(finalState)))

	err = e.mempool.Run(func(blockByCollection *stdmap.BlockByCollectionBackdata, executionQueues *stdmap.QueuesBackdata, _ *stdmap.QueuesBackdata) error {

		executionQueue, err := executionQueues.ByID(executableBlock.Block.ID())
		if err != nil {
			return fmt.Errorf("fatal error - executed block not present in execution queue: %w", err)
		}
		_, newQueues := executionQueue.Dismount()
		for _, queue := range newQueues {
			newExecutableBlock := queue.Head.Item.(*entity.ExecutableBlock)
			newExecutableBlock.StartState = finalState

			err = e.sendCollectionsRequest(newExecutableBlock, blockByCollection)
			if err != nil {
				return fmt.Errorf("cannot send collection requests: %w", err)
			}

			err := executionQueues.Add(queue)
			if err != nil {
				return fmt.Errorf("fatal error cannot add children block to execution queue: %w", err)
			}
			if newExecutableBlock.IsComplete() {
				e.wg.Add(1)
				go e.executeBlock(newExecutableBlock)
			}
		}
		executionQueues.Rem(executableBlock.Block.ID())
		return nil
	})

	if err != nil {
		e.log.Err(err).
			Hex("block_id", logging.Entity(executableBlock.Block)).
			Msg("error while requeueing blocks after execution")
	}
	e.log.Info().
		Hex("block_id", logging.Entity(executableBlock.Block)).
		Hex("final_state", finalState).
		Msg("executing block")
}

func (e *Engine) handleCollectionResponse(response *messages.CollectionResponse) error {

	collection := response.Collection

	e.log.Debug().
		Hex("collection_id", logging.Entity(collection)).
		Msg("received collection")

	collID := collection.ID()

	return e.mempool.BlockByCollection.Run(func(backdata *stdmap.BlockByCollectionBackdata) error {
		blockByCollectionId, err := backdata.ByID(collID)
		if err != nil {
			return err
		}
		executableBlock := blockByCollectionId.ExecutableBlock

		completeCollection, ok := executableBlock.CompleteCollections[collID]
		if !ok {
			return fmt.Errorf("cannot handle collection: internal inconsistency - collection pointing to block which does not contain said collection")
		}
		// already received transactions for this collection
		// TODO - check if data stored is the same
		if completeCollection.Transactions != nil {
			return nil
		}

		completeCollection.Transactions = collection.Transactions
		if executableBlock.HasAllTransactions() {
			e.clearCollectionsCache(executableBlock, backdata)
		}

		if executableBlock.IsComplete() {

			e.log.Debug().Hex("block_id", logging.Entity(executableBlock.Block)).Msg("block complete - executing")

			e.wg.Add(1)
			go e.executeBlock(executableBlock)
		}

		return nil
	})
}

func (e *Engine) findCollectionNodesForGuarantee(blockID flow.Identifier, guarantee *flow.CollectionGuarantee) ([]flow.Identifier, error) {

	filter := filter.And(
		filter.HasRole(flow.RoleCollection),
		filter.HasNodeID(guarantee.SignerIDs...))

	identities, err := e.state.AtBlockID(blockID).Identities(filter)
	if err != nil {
		return nil, fmt.Errorf("could not retrieve identities (%s): %w", blockID, err)
	}
	if len(identities) < 1 {
		return nil, fmt.Errorf("no Collection identity found")
	}
	identifiers := make([]flow.Identifier, len(identities))
	for i, id := range identities {
		identifiers[i] = id.NodeID
	}
	return identifiers, nil
}

func (e *Engine) onExecutionStateSyncRequest(originID flow.Identifier, req *messages.ExecutionStateSyncRequest) error {
	e.log.Info().
		Hex("origin_id", logging.ID(originID)).
		Hex("current_block_id", logging.ID(req.CurrentBlockID)).
		Hex("target_block_id", logging.ID(req.TargetBlockID)).
		Msg("received execution state synchronization request")

	id, err := e.state.Final().Identity(originID)
	if err != nil {
		return fmt.Errorf("invalid origin id (%s): %w", id, err)
	}

	if id.Role != flow.RoleExecution {
		return fmt.Errorf("invalid role for requesting state synchronization: %s", id.Role)
	}

	err = e.stateSync.DeltaRange(
		req.CurrentBlockID,
		req.TargetBlockID,
		func(delta *messages.ExecutionStateDelta) error {
			e.log.Debug().
				Hex("origin_id", logging.ID(originID)).
				Hex("block_id", logging.ID(delta.Block.ID())).
				Msg("sending block delta")

			err := e.syncConduit.Submit(delta, originID)
			if err != nil {
				return fmt.Errorf("could not submit block delta: %w", err)
			}

			return nil
		},
	)
	if err != nil {
		return fmt.Errorf("failed to process block range: %w", err)
	}

	return nil
}

func (e *Engine) clearCollectionsCache(block *entity.ExecutableBlock, backdata *stdmap.BlockByCollectionBackdata) {
	for _, collection := range block.Block.Guarantees {
		backdata.Rem(collection.ID())
	}
}

// tryEnqueue checks if a block fits somewhere into the already existing queues, and puts it there is so
func tryEnqueue(blockify queue.Blockify, queues *stdmap.QueuesBackdata) (*queue.Queue, bool) {
	for _, queue := range queues.All() {
		if queue.TryAdd(blockify) {
			return queue, true
		}
	}
	return nil, false
}

func newQueue(blockify queue.Blockify, queues *stdmap.QueuesBackdata) (*queue.Queue, error) {
	q := queue.NewQueue(blockify)
	return q, queues.Add(q)
}

// enqueue inserts block into matching queue or creates a new one
func enqueue(blockify queue.Blockify, queues *stdmap.QueuesBackdata) (*queue.Queue, error) {
	for _, queue := range queues.All() {
		if queue.TryAdd(blockify) {
			return queue, nil
		}
	}
	return newQueue(blockify, queues)
}

func (e *Engine) sendCollectionsRequest(executableBlock *entity.ExecutableBlock, backdata *stdmap.BlockByCollectionBackdata) error {

	for _, guarantee := range executableBlock.Block.Guarantees {

		// TODO - Once collection can map to multiple blocks
		maybeBlockByCollection, err := backdata.ByID(guarantee.ID())
		if err == mempool.ErrNotFound {
			executableBlock.CompleteCollections[guarantee.ID()] = &entity.CompleteCollection{
				Guarantee:    guarantee,
				Transactions: nil,
			}
			err := backdata.Add(&entity.BlockByCollection{
				CollectionID:    guarantee.ID(),
				ExecutableBlock: executableBlock,
			})
			if err != nil {
				return fmt.Errorf("cannot save collection-block mapping: %w", err)
			}

			collectionGuaranteesIdentifiers, err := e.findCollectionNodesForGuarantee(executableBlock.Block.ID(), guarantee)
			if err != nil {
				return err
			}

			e.log.Debug().
				Hex("block_id", logging.Entity(executableBlock.Block)).
				Hex("collection_id", logging.ID(guarantee.ID())).
				Msg("requesting collection")

<<<<<<< HEAD
			err = e.collectionConduit.Submit(&messages.CollectionRequest{ID: guarantee.ID(), Requester: e.me.NodeID()}, collectionGuaranteesIdentifiers...)
=======
			err = e.collectionConduit.Submit(&messages.CollectionRequest{ID: guarantee.ID(), Nonce: rand.Uint64()}, collectionGuaranteesIdentifiers...)
>>>>>>> 16447f09
			if err != nil {
				// TODO - this should be handled, maybe retried or put into some form of a queue
				e.log.Err(err).Msg("cannot submit collection requests")
			}
			continue
		}
		if err != nil {
			return fmt.Errorf("cannot get an item from mempool: %w", err)
		}
		if maybeBlockByCollection.ID() != executableBlock.Block.ID() {
			// Should not happen in MVP, but see TODO at beggining of the function
			return fmt.Errorf("received block with same collection alredy pointing to different block ")
		}
	}

	return nil
}

func (e *Engine) ExecuteScriptAtBlockID(script []byte, blockID flow.Identifier) ([]byte, error) {

	stateCommit, err := e.execState.StateCommitmentByBlockID(blockID)
	if err != nil {
		return nil, fmt.Errorf("failed to get state commitment for block (%s): %w", blockID, err)
	}
	block, err := e.state.AtBlockID(blockID).Head()
	if err != nil {
		return nil, fmt.Errorf("failed to get block (%s): %w", blockID, err)
	}

	blockView := e.execState.NewView(stateCommit)

	return e.computationManager.ExecuteScript(script, block, blockView)
}

func (e *Engine) GetAccount(address flow.Address, blockID flow.Identifier) (*flow.Account, error) {

	stateCommit, err := e.execState.StateCommitmentByBlockID(blockID)
	if err != nil {
		return nil, fmt.Errorf("failed to get state commitment for block (%s): %w", blockID, err)
	}
	block, err := e.state.AtBlockID(blockID).Head()
	if err != nil {
		return nil, fmt.Errorf("failed to get block (%s): %w", blockID, err)
	}

	blockView := e.execState.NewView(stateCommit)

	return e.computationManager.GetAccount(address, block, blockView)
}

func (e *Engine) handleComputationResult(result *execution.ComputationResult, startState flow.StateCommitment) (flow.StateCommitment, error) {

	e.log.Debug().
		Hex("block_id", logging.ID(result.ExecutableBlock.Block.ID())).
		Msg("received computation result")

	receipt, err := e.saveExecutionResults(result.ExecutableBlock.Block, result.StateSnapshots, result.Events, result.TransactionResult, startState)
	if err != nil {
		return nil, err
	}

	err = e.providerEngine.BroadcastExecutionReceipt(receipt)
	if err != nil {
		return nil, fmt.Errorf("could not send broadcast order: %w", err)
	}

	return receipt.ExecutionResult.FinalStateCommit, nil
}

func (e *Engine) saveExecutionResults(block *flow.Block, stateInteractions []*delta.Snapshot, events []flow.Event, txResults []flow.TransactionResult, startState flow.StateCommitment) (*flow.ExecutionReceipt, error) {

	originalState := startState

	err := e.execState.PersistStateInteractions(block.ID(), stateInteractions)
	if err != nil {
		return nil, err
	}

	chunks := make([]*flow.Chunk, len(stateInteractions))

	// TODO check current state root == startState
	var endState flow.StateCommitment = startState

	for i, view := range stateInteractions {
		// TODO - Deltas should be applied to a particular state
		var err error
		endState, err = e.execState.CommitDelta(view.Delta, startState)
		if err != nil {
			return nil, fmt.Errorf("failed to apply chunk delta: %w", err)
		}
		//
		chunk := generateChunk(i, startState, endState)

		// chunkDataPack
		allRegisters := view.RegisterTouches()
		values, proofs, err := e.execState.GetRegistersWithProofs(chunk.StartState, allRegisters)

		if err != nil {
			return nil, fmt.Errorf("error reading registers with proofs for chunk number [%v] of block [%x] ", i, block.ID())
		}

		chdp := generateChunkDataPack(chunk, allRegisters, values, proofs)
		err = e.execState.PersistChunkDataPack(chdp)
		if err != nil {
			return nil, fmt.Errorf("failed to save chunk data pack: %w", err)
		}
		// TODO use view.SpockSecret() as an input to spock generator
		chunks[i] = chunk
		startState = endState
	}

	err = e.execState.PersistStateCommitment(block.ID(), endState)
	if err != nil {
		return nil, fmt.Errorf("failed to store state commitment: %w", err)
	}

	err = e.execState.UpdateHighestExecutedBlockIfHigher(&block.Header)
	if err != nil {
		return nil, fmt.Errorf("failed to update highest executed block: %w", err)
	}

	executionResult, err := e.generateExecutionResultForBlock(block, chunks, endState)
	if err != nil {
		return nil, fmt.Errorf("could not generate execution result: %w", err)
	}

	receipt, err := e.generateExecutionReceipt(executionResult)
	if err != nil {
		return nil, fmt.Errorf("could not generate execution receipt: %w", err)
	}

	if len(events) > 0 {
		err = e.events.Store(block.ID(), events)
		if err != nil {
			return nil, fmt.Errorf("failed to store events: %w", err)
		}
	}

	for _, te := range txResults {
		err = e.transactionResults.Store(block.ID(), &te)
		if err != nil {
			return nil, fmt.Errorf("failed to store transaction error: %w", err)
		}
	}

	e.log.Debug().Hex("block_id", logging.Entity(block)).Hex("start_state", originalState).Hex("final_state", endState).Msg("saved computation results")

	err = e.providerEngine.BroadcastExecutionReceipt(receipt)
	if err != nil {
		return nil, fmt.Errorf("could not send broadcast order: %w", err)
	}

	return receipt, nil
}

// generateChunk creates a chunk from the provided computation data.
func generateChunk(colIndex int, startState, endState flow.StateCommitment) *flow.Chunk {
	return &flow.Chunk{
		ChunkBody: flow.ChunkBody{
			CollectionIndex: uint(colIndex),
			StartState:      startState,
			// TODO: include event collection hash
			EventCollection: flow.ZeroID,
			// TODO: record gas used
			TotalComputationUsed: 0,
			// TODO: record number of txs
			NumberOfTransactions: 0,
		},
		Index:    0,
		EndState: endState,
	}
}

// generateExecutionResultForBlock creates new ExecutionResult for a block from
// the provided chunk results.
func (e *Engine) generateExecutionResultForBlock(
	block *flow.Block,
	chunks []*flow.Chunk,
	endState flow.StateCommitment,
) (*flow.ExecutionResult, error) {

	previousErID, err := e.execState.GetExecutionResultID(block.ParentID)
	if err != nil {
		return nil, fmt.Errorf("could not get previous execution result ID: %w", err)
	}

	er := &flow.ExecutionResult{
		ExecutionResultBody: flow.ExecutionResultBody{
			PreviousResultID: previousErID,
			BlockID:          block.ID(),
			FinalStateCommit: endState,
			Chunks:           chunks,
		},
	}

	err = e.execState.PersistExecutionResult(block.ID(), *er)
	if err != nil {
		return nil, fmt.Errorf("could not persist execution result: %w", err)
	}

	return er, nil
}

func (e *Engine) generateExecutionReceipt(result *flow.ExecutionResult) (*flow.ExecutionReceipt, error) {
	receipt := &flow.ExecutionReceipt{
		ExecutionResult:   *result,
		Spocks:            nil, // TODO: include SPoCKs
		ExecutorSignature: crypto.Signature{},
		ExecutorID:        e.me.NodeID(),
	}

	// generates a signature over the execution result
	b, err := encoding.DefaultEncoder.Encode(receipt.Body())
	if err != nil {
		return nil, fmt.Errorf("could not encode execution result: %w", err)
	}
	sig, err := e.me.Sign(b, e.receiptHasher)
	if err != nil {
		return nil, fmt.Errorf("could not sign execution result: %w", err)
	}

	receipt.ExecutorSignature = sig

	return receipt, nil
}

func (e *Engine) StartSync(firstKnown *entity.ExecutableBlock) {
	// find latest finalized block with state commitment
	// this way we maximise chance of path existing between it and fresh one
	// TODO - this doesn't make sense if we treat every block as finalized (MVP)

	targetBlockID := firstKnown.Block.ParentID

	e.syncTargetBlockID.Store(targetBlockID)

	e.log.Info().Msg("starting state synchronisation")

	lastExecutedHeight, lastExecutedBlockID, err := e.execState.GetHighestExecutedBlockID()
	if err != nil {
		e.log.Fatal().Err(err).Msg("error while starting sync - cannot find highest executed block")
	}

	e.log.Debug().Msgf("sync from height %d to height %d", lastExecutedHeight, firstKnown.Block.Height-1)

	otherNodes, err := e.state.Final().Identities(filter.And(filter.HasRole(flow.RoleExecution), e.me.NotMeFilter()))
	if err != nil {
		e.log.Fatal().Err(err).Msg("error while finding other execution nodes identities")
		return
	}

	if len(otherNodes) < 1 {
		e.log.Fatal().Err(err).Msg("no other execution nodes to sync from")
	}

	// select other node at random
	// TODO - protocol which surveys other nodes for state
	// TODO - ability to sync from multiple servers
	otherNodeIdentity := otherNodes[rand.Intn(len(otherNodes))]

	e.log.Debug().Hex("target_node", logging.Entity(otherNodeIdentity)).Msg("requesting sync from node")

	err = e.syncConduit.Submit(&messages.ExecutionStateSyncRequest{
		CurrentBlockID: lastExecutedBlockID,
		TargetBlockID:  targetBlockID,
	}, otherNodeIdentity.NodeID)

	if err != nil {
		e.log.Fatal().Err(err).Str("target_node_id", otherNodeIdentity.NodeID.String()).Msg("error while requesting state sync from other node")
	}
}

func (e *Engine) handleExecutionStateDelta(executionStateDelta *messages.ExecutionStateDelta, originID flow.Identifier) error {

	e.log.Debug().Hex("block_id", logging.Entity(executionStateDelta.Block)).Msg("received sync delta")

	return e.mempool.SyncQueues.Run(func(backdata *stdmap.QueuesBackdata) error {

		//try enqueue
		if queue, added := tryEnqueue(executionStateDelta, backdata); added {
			e.log.Debug().Hex("block_id", logging.Entity(executionStateDelta.Block)).Msg("added block to existing orphan queue")
			e.tryRequeueOrphans(executionStateDelta, queue, backdata)
			return nil
		}

		stateCommitment, err := e.execState.StateCommitmentByBlockID(executionStateDelta.ParentID())
		// if state commitment doesn't exist and there are no known deltas which will produce
		// it soon (sync queue) that we save it as orphaned
		if err == storage.ErrNotFound {
			_, err := enqueue(executionStateDelta, backdata)
			if err != nil {
				panic(fmt.Sprintf("cannot create new queue for sync delta: %s", err))
			}
			return nil
		}
		if err != nil {
			panic(fmt.Sprintf("unexpected error while accessing storage for sync deltas, shutting down: %v", err))
		}

		newQueue, err := enqueue(executionStateDelta, backdata) // TODO - redundant? - should always produce new queue (otherwise it would be enqueued at the beginning)
		if err != nil {
			panic(fmt.Sprintf("cannot enqueue sync delta: %s", err))
		}

		e.tryRequeueOrphans(executionStateDelta, newQueue, backdata)

		if !bytes.Equal(stateCommitment, executionStateDelta.StartState) {
			return fmt.Errorf("internal incosistency with delta - state commitment for parent retirieved from DB different from start state in delta! ")
		}

		e.syncWg.Add(1)
		go e.saveDelta(executionStateDelta)

		return nil
	})
}

func (e *Engine) saveDelta(executionStateDelta *messages.ExecutionStateDelta) {

	defer e.syncWg.Done()

	// synchronize DB writing to avoid tx conflicts with multiple blocks arriving fast
	err := e.blocks.Store(executionStateDelta.Block)
	if err != nil {
		e.log.Fatal().Hex("block_id", logging.Entity(executionStateDelta.Block)).
			Err(err).Msg("could  not store block from delta")
	}

	//TODO - validate state sync, reject invalid messages, change provider
	executionReceipt, err := e.saveExecutionResults(executionStateDelta.Block, executionStateDelta.StateInteractions,
		executionStateDelta.Events, executionStateDelta.TransactionResults, executionStateDelta.StartState)
	if err != nil {
		e.log.Fatal().Hex("block_id", logging.Entity(executionStateDelta.Block)).Err(err).Msg("fatal error while processing sync message")
	}

	if !bytes.Equal(executionReceipt.ExecutionResult.FinalStateCommit, executionStateDelta.EndState) {
		e.log.Fatal().Hex("block_id", logging.Entity(executionStateDelta.Block)).
			Hex("saved_state", executionReceipt.ExecutionResult.FinalStateCommit).
			Hex("delta_end_state", executionStateDelta.EndState).
			Hex("delta_start_state", executionStateDelta.StartState).
			Err(err).Msg("processing sync message produced unexpected state commitment")
	}

	targetBlockID := e.syncTargetBlockID.Load().(flow.Identifier)

	// last block was saved
	if targetBlockID == executionStateDelta.Block.ID() {

		err = e.mempool.Run(func(blockByCollection *stdmap.BlockByCollectionBackdata, executionQueues *stdmap.QueuesBackdata, orphanQueues *stdmap.QueuesBackdata) error {
			var syncedQueue *queue.Queue
			hadQueue := false
			for _, q := range orphanQueues.All() {
				if q.Head.Item.(*entity.ExecutableBlock).Block.ParentID == targetBlockID {
					syncedQueue = q
					hadQueue = true
					break
				}
			}
			if !hadQueue {
				panic(fmt.Sprintf("orphan queues do not contain final block ID (%s)", targetBlockID))
			}
			orphanQueues.Rem(syncedQueue.ID())

			//if the state we generated from applying this is not equal to EndState we would have panicked earlier
			executableBlock := syncedQueue.Head.Item.(*entity.ExecutableBlock)
			executableBlock.StartState = executionStateDelta.EndState

			err = e.sendCollectionsRequest(executableBlock, blockByCollection)
			if err != nil {
				return fmt.Errorf("cannot send collection requests: %w", err)
			}

			if executableBlock.IsComplete() {
				err = executionQueues.Add(syncedQueue)
				if err != nil {
					panic(fmt.Sprintf("cannot add queue to execution queues"))
				}

				e.log.Debug().Hex("block_id", logging.Entity(executableBlock.Block)).Msg("block complete - executing")

				e.wg.Add(1)
				go e.executeBlock(executableBlock)
			}

			return nil
		})

		if err != nil {
			e.log.Err(err).Hex("block_id", logging.Entity(executionStateDelta.Block)).Msg("error while processing final target sync block")
		}

		return
	}

	err = e.mempool.SyncQueues.Run(func(backdata *stdmap.QueuesBackdata) error {

		executionQueue, err := backdata.ByID(executionStateDelta.Block.ID())
		if err != nil {
			return fmt.Errorf("fatal error - synced delta not present in sync queue: %w", err)
		}
		_, newQueues := executionQueue.Dismount()
		for _, queue := range newQueues {
			if !bytes.Equal(queue.Head.Item.(*messages.ExecutionStateDelta).StartState, executionReceipt.ExecutionResult.FinalStateCommit) {
				return fmt.Errorf("internal incosistency with delta - state commitment for after applying delta different from start state of next one! ")
			}
			err := backdata.Add(queue)
			if err != nil {
				return fmt.Errorf("fatal error cannot add children block to sync queue: %w", err)
			}

			e.syncWg.Add(1)
			go e.saveDelta(queue.Head.Item.(*messages.ExecutionStateDelta))
		}
		backdata.Rem(executionStateDelta.Block.ID())
		return nil
	})

	if err != nil {
		e.log.Err(err).
			Hex("block_id", logging.Entity(executionStateDelta.Block)).
			Msg("error while requeueing delta after saving")
	}

	e.log.Debug().Hex("block_id", logging.Entity(executionStateDelta.Block)).Msg("finished processing sync delta")
}

// generateChunkDataPack creates a chunk data pack
func generateChunkDataPack(
	chunk *flow.Chunk,
	registers []flow.RegisterID,
	values []flow.RegisterValue,
	proofs []flow.StorageProof,
) *flow.ChunkDataPack {
	regTs := make([]flow.RegisterTouch, len(registers))
	for i, reg := range registers {
		regTs[i] = flow.RegisterTouch{RegisterID: reg,
			Value: values[i],
			Proof: proofs[i],
		}
	}
	return &flow.ChunkDataPack{
		ChunkID:         chunk.ID(),
		StartState:      chunk.StartState,
		RegisterTouches: regTs,
	}
}<|MERGE_RESOLUTION|>--- conflicted
+++ resolved
@@ -540,11 +540,7 @@
 				Hex("collection_id", logging.ID(guarantee.ID())).
 				Msg("requesting collection")
 
-<<<<<<< HEAD
-			err = e.collectionConduit.Submit(&messages.CollectionRequest{ID: guarantee.ID(), Requester: e.me.NodeID()}, collectionGuaranteesIdentifiers...)
-=======
 			err = e.collectionConduit.Submit(&messages.CollectionRequest{ID: guarantee.ID(), Nonce: rand.Uint64()}, collectionGuaranteesIdentifiers...)
->>>>>>> 16447f09
 			if err != nil {
 				// TODO - this should be handled, maybe retried or put into some form of a queue
 				e.log.Err(err).Msg("cannot submit collection requests")
