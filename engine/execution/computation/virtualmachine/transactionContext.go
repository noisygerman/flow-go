package virtualmachine

import (
	"fmt"

	"github.com/onflow/cadence"
	jsoncdc "github.com/onflow/cadence/encoding/json"
	"github.com/onflow/cadence/runtime"
	"github.com/onflow/cadence/runtime/ast"
	"github.com/onflow/cadence/runtime/common"

	"github.com/dapperlabs/flow-go/crypto/hash"
	"github.com/dapperlabs/flow-go/model/flow"
)

type CheckerFunc func([]byte, runtime.Location) error

type TransactionContext struct {
	LedgerDAL
<<<<<<< HEAD
	runtime.Metrics
=======
	astCache          ASTCache
>>>>>>> 5520fc7e
	signingAccounts   []runtime.Address
	checker           CheckerFunc
	logs              []string
	events            []cadence.Event
	OnSetValueHandler func(owner, controller, key, value []byte)
	gasUsed           uint64 // TODO fill with actual gas
	tx                *flow.TransactionBody
	uuid              uint64
}

func newScriptContext(ledger Ledger, options ...TransactionContextOption) *TransactionContext {
	ctx := &TransactionContext{
		LedgerDAL: LedgerDAL{ledger},
		Metrics:   emptyMetricsCollector{},
	}

	for _, option := range options {
		option(ctx)
	}

	return ctx
}

func newTransactionContext(
	tx *flow.TransactionBody,
	ledger Ledger,
	options ...TransactionContextOption,
) *TransactionContext {
	signers := make([]runtime.Address, len(tx.Authorizers))
	for i, addr := range tx.Authorizers {
		// TODO: replace with proper conversion
		signers[i] = common.BytesToAddress(addr.Bytes())
	}

	ctx := newScriptContext(ledger, options...)
	ctx.signingAccounts = signers
	ctx.tx = tx

	return ctx
}

type TransactionContextOption func(*TransactionContext)

func WithMetrics(metrics *RuntimeMetrics) TransactionContextOption {
	return func(ctx *TransactionContext) {
		ctx.Metrics = runtimeMetricsCollector{metrics}
	}
}

// GetSigningAccounts gets the signing accounts for this context.
//
// Signing accounts are the accounts that signed the transaction executing
// inside this context.
func (r *TransactionContext) GetSigningAccounts() []runtime.Address {
	return r.signingAccounts
}

// SetChecker sets the semantic checker function for this context.
func (r *TransactionContext) SetChecker(checker CheckerFunc) {
	r.checker = checker
}

// Events returns all events emitted by the runtime to this context.
func (r *TransactionContext) Events() []cadence.Event {
	return r.events
}

// Logs returns all logs emitted by the runtime to this context.
func (r *TransactionContext) Logs() []string {
	return r.logs
}

// GetValue gets a register value from the world state.
func (r *TransactionContext) GetValue(owner, controller, key []byte) ([]byte, error) {
	v, _ := r.Ledger.Get(fullKeyHash(string(owner), string(controller), string(key)))
	return v, nil
}

// SetValue sets a register value in the world state.
func (r *TransactionContext) SetValue(owner, controller, key, value []byte) error {
	r.Ledger.Set(fullKeyHash(string(owner), string(controller), string(key)), value)
	if r.OnSetValueHandler != nil {
		r.OnSetValueHandler(owner, controller, key, value)
	}
	return nil
}

func (r *TransactionContext) ValueExists(owner, controller, key []byte) (exists bool, err error) {
	v, err := r.GetValue(owner, controller, key)
	if err != nil {
		return false, err
	}

	return v != nil, nil
}

// CreateAccount creates a new account and inserts it into the world state.
//
// This function returns an error if the input is invalid.
//
// After creating the account, this function calls the onAccountCreated callback registered
// with this context.
func (r *TransactionContext) CreateAccount(publicKeysBytes [][]byte) (runtime.Address, error) {

	publicKeys := make([]flow.AccountPublicKey, len(publicKeysBytes))
	var err error
	for i, keyBytes := range publicKeysBytes {
		publicKeys[i], err = flow.DecodeRuntimeAccountPublicKey(keyBytes, 0)
		if err != nil {
			return runtime.Address{}, fmt.Errorf("cannot decode public key %d: %w", i, err)
		}
	}

	accountAddress, err := r.CreateAccountInLedger(publicKeys)
	r.Log(fmt.Sprintf("Created new account with address: %x", accountAddress))

	// TODO: replace with proper conversion
	return common.BytesToAddress(accountAddress.Bytes()), err
}

// AddAccountKey adds a public key to an existing account.
//
// This function returns an error if the specified account does not exist or
// if the key insertion fails.
func (r *TransactionContext) AddAccountKey(address runtime.Address, publicKey []byte) error {
	accountID := address[:]

	err := r.CheckAccountExists(accountID)
	if err != nil {
		return err
	}

	runtimePublicKey, err := flow.DecodeRuntimeAccountPublicKey(publicKey, 0)
	if err != nil {
		return fmt.Errorf("cannot decode runtime public account key: %w", err)
	}

	publicKeys, err := r.GetAccountPublicKeys(accountID)
	if err != nil {
		return err
	}

	publicKeys = append(publicKeys, runtimePublicKey)

	return r.SetAccountPublicKeys(accountID, publicKeys)
}

// RemoveAccountKey removes a public key by index from an existing account.
//
// This function returns an error if the specified account does not exist, the
// provided key is invalid, or if key deletion fails.
func (r *TransactionContext) RemoveAccountKey(address runtime.Address, index int) (publicKey []byte, err error) {
	accountID := address[:]

	err = r.CheckAccountExists(accountID)
	if err != nil {
		return nil, err
	}

	publicKeys, err := r.GetAccountPublicKeys(accountID)
	if err != nil {
		return publicKey, err
	}

	if index < 0 || index > len(publicKeys)-1 {
		return publicKey, fmt.Errorf("invalid key index %d, account has %d keys", index, len(publicKeys))
	}

	removedKey := publicKeys[index]

	publicKeys = append(publicKeys[:index], publicKeys[index+1:]...)

	err = r.SetAccountPublicKeys(accountID, publicKeys)
	if err != nil {
		return publicKey, err
	}

	removedKeyBytes, err := flow.EncodeRuntimeAccountPublicKey(removedKey)
	if err != nil {
		return nil, fmt.Errorf("cannot encode removed runtime account key: %w", err)
	}
	return removedKeyBytes, nil
}

// CheckCode checks the code for its validity.
func (r *TransactionContext) CheckCode(address runtime.Address, code []byte) (err error) {
	return r.checkProgram(code, address)
}

// UpdateAccountCode updates the deployed code on an existing account.
//
// This function returns an error if the specified account does not exist or is
// not a valid signing account.
func (r *TransactionContext) UpdateAccountCode(address runtime.Address, code []byte, checkPermission bool) (err error) {
	accountID := address[:]

	if checkPermission && !r.isValidSigningAccount(address) {
		return fmt.Errorf("not permitted to update account with ID %s", address)
	}

	err = r.CheckAccountExists(accountID)
	if err != nil {
		return err
	}

	r.Ledger.Set(fullKeyHash(string(accountID), string(accountID), keyCode), code)

	return nil
}

// ResolveImport imports code for the provided import location.
//
// This function returns an error if the import location is not an account address,
// or if there is no code deployed at the specified address.
func (r *TransactionContext) ResolveImport(location runtime.Location) ([]byte, error) {
	addressLocation, ok := location.(runtime.AddressLocation)
	if !ok {
		return nil, fmt.Errorf("import location must be an account address")
	}

	address := flow.BytesToAddress(addressLocation)

	accountID := address.Bytes()

	code, err := r.Ledger.Get(fullKeyHash(string(accountID), string(accountID), keyCode))
	if err != nil {
		return nil, err
	}

	if code == nil {
		return nil, fmt.Errorf("no code deployed at address %x", accountID)
	}

	return code, nil
}

// GetCachedProgram attempts to get a parsed program from a cache.
func (r *TransactionContext) GetCachedProgram(location ast.Location) (*ast.Program, error) {
	return r.astCache.GetProgram(location)
}

// CacheProgram adds a parsed program to a cache.
func (r *TransactionContext) CacheProgram(location ast.Location, program *ast.Program) error {
	return r.astCache.SetProgram(location, program)
}

// Log captures a log message from the runtime.
func (r *TransactionContext) Log(message string) {
	r.logs = append(r.logs, message)
}

// EmitEvent is called when an event is emitted by the runtime.
func (r *TransactionContext) EmitEvent(event cadence.Event) {
	r.events = append(r.events, event)
}

func (r *TransactionContext) GenerateUUID() uint64 {
	defer func() { r.uuid++ }()
	return r.uuid
}

func (r *TransactionContext) GetComputationLimit() uint64 {
	// TODO: implement me
	return 100
}

func (r *TransactionContext) DecodeArgument(b []byte, t cadence.Type) (cadence.Value, error) {
	return jsoncdc.Decode(b)
}

// GetAccount gets an account by address.

func (r *TransactionContext) isValidSigningAccount(address runtime.Address) bool {
	for _, accountAddress := range r.GetSigningAccounts() {
		if accountAddress == address {
			return true
		}
	}

	return false
}

// checkProgram checks the given code for syntactic and semantic correctness.
func (r *TransactionContext) checkProgram(code []byte, address runtime.Address) error {
	if code == nil {
		return nil
	}

	location := runtime.AddressLocation(address[:])

	return r.checker(code, location)
}

// verifySignatures verifies that a transaction contains the necessary signatures.
//
// An error is returned if any of the expected signatures are invalid or missing.
func (r *TransactionContext) verifySignatures() FlowError {

	if r.tx.Payer == flow.ZeroAddress {
		return &MissingPayerError{}
	}

	payloadWeights, proposalKeyVerifiedInPayload, err := r.aggregateAccountSignatures(
		r.tx.PayloadSignatures,
		r.tx.PayloadMessage(),
		r.tx.ProposalKey,
	)
	if err != nil {
		return err
	}

	envelopeWeights, proposalKeyVerifiedInEnvelope, err := r.aggregateAccountSignatures(
		r.tx.EnvelopeSignatures,
		r.tx.EnvelopeMessage(),
		r.tx.ProposalKey,
	)
	if err != nil {
		return err
	}

	proposalKeyVerified := proposalKeyVerifiedInPayload || proposalKeyVerifiedInEnvelope

	if !proposalKeyVerified {
		return &MissingSignatureForProposalKeyError{
			Address: r.tx.ProposalKey.Address,
			KeyID:   r.tx.ProposalKey.KeyID,
		}
	}

	for _, addr := range r.tx.Authorizers {
		// Skip this authorizer if it is also the payer. In the case where an account is
		// both a PAYER as well as an AUTHORIZER or PROPOSER, that account is required
		// to sign only the envelope.
		if addr == r.tx.Payer {
			continue
		}

		if !hasSufficientKeyWeight(payloadWeights, addr) {
			return &MissingSignatureError{addr}
		}
	}

	if !hasSufficientKeyWeight(envelopeWeights, r.tx.Payer) {
		return &MissingSignatureError{r.tx.Payer}
	}

	return nil
}

// checkAndIncrementSequenceNumber validates and increments a sequence number for an account key.
//
// This function first checks that the provided sequence number matches the version stored on-chain.
// If they are equal, the on-chain sequence number is incremented.
// If they are not equal, the on-chain sequence number is not incremented.
//
// This function returns an error if any problem occurred during checking or the check failed
func (r *TransactionContext) checkAndIncrementSequenceNumber() (FlowError, error) {

	proposalKey := r.tx.ProposalKey

	account := r.GetAccount(proposalKey.Address)

	if int(proposalKey.KeyID) >= len(account.Keys) {
		return &InvalidProposalKeyError{
			Address: proposalKey.Address,
			KeyID:   proposalKey.KeyID,
		}, nil
	}

	accountKey := account.Keys[proposalKey.KeyID]

	valid := accountKey.SeqNumber == proposalKey.SequenceNumber

	if !valid {
		return &InvalidProposalSequenceNumberError{
			Address:           proposalKey.Address,
			KeyID:             proposalKey.KeyID,
			CurrentSeqNumber:  accountKey.SeqNumber,
			ProvidedSeqNumber: proposalKey.SequenceNumber,
		}, nil
	}

	accountKey.SeqNumber++

	updatedAccountBytes, err := flow.EncodeAccountPublicKey(accountKey)
	if err != nil {
		return nil, err
	}
	r.setAccountPublicKey(account.Address.Bytes(), proposalKey.KeyID, updatedAccountBytes)

	return nil, nil
}

func (r *TransactionContext) aggregateAccountSignatures(
	signatures []flow.TransactionSignature,
	message []byte,
	proposalKey flow.ProposalKey,
) (
	weights map[flow.Address]int,
	proposalKeyVerified bool,
	err FlowError,
) {
	weights = make(map[flow.Address]int)

	for _, txSig := range signatures {
		accountKey, err := r.verifyAccountSignature(txSig, message)
		if err != nil {
			return nil, false, err
		}

		if sigIsForProposalKey(txSig, proposalKey) {
			proposalKeyVerified = true
		}

		weights[txSig.Address] += accountKey.Weight
	}

	return
}

// verifyAccountSignature verifies that an account signature is valid for the
// account and given message.
//
// If the signature is valid, this function returns the associated account key.
//
// An error is returned if the account does not contain a public key that
// correctly verifies the signature against the given message.
func (r *TransactionContext) verifyAccountSignature(
	txSig flow.TransactionSignature,
	message []byte,
) (*flow.AccountPublicKey, FlowError) {
	account := r.GetAccount(txSig.Address)
	if account == nil {
		return nil, &InvalidSignatureAccountError{Address: txSig.Address}
	}

	if int(txSig.KeyID) >= len(account.Keys) {
		return nil, &InvalidSignatureAccountError{Address: txSig.Address}
	}

	accountKey := &account.Keys[txSig.KeyID]

	hasher, err := hash.NewHasher(accountKey.HashAlgo)
	if err != nil {
		return accountKey, &InvalidHashingAlgorithmError{
			Address:          txSig.Address,
			KeyID:            txSig.KeyID,
			HashingAlgorithm: accountKey.HashAlgo,
		}
	}

	valid, err := accountKey.PublicKey.Verify(txSig.Signature, message, hasher)
	if err != nil {
		return accountKey, &PublicKeyVerificationError{
			Address: txSig.Address,
			KeyID:   txSig.KeyID,
			Err:     err,
		}
	}

	if !valid {
		return accountKey, &InvalidSignaturePublicKeyError{Address: txSig.Address, KeyID: txSig.KeyID}
	}

	return accountKey, nil
}

func sigIsForProposalKey(txSig flow.TransactionSignature, proposalKey flow.ProposalKey) bool {
	return txSig.Address == proposalKey.Address && txSig.KeyID == proposalKey.KeyID
}

func hasSufficientKeyWeight(weights map[flow.Address]int, address flow.Address) bool {
	return weights[address] >= AccountKeyWeightThreshold
}<|MERGE_RESOLUTION|>--- conflicted
+++ resolved
@@ -17,11 +17,8 @@
 
 type TransactionContext struct {
 	LedgerDAL
-<<<<<<< HEAD
 	runtime.Metrics
-=======
 	astCache          ASTCache
->>>>>>> 5520fc7e
 	signingAccounts   []runtime.Address
 	checker           CheckerFunc
 	logs              []string
@@ -32,10 +29,11 @@
 	uuid              uint64
 }
 
-func newScriptContext(ledger Ledger, options ...TransactionContextOption) *TransactionContext {
+func newScriptContext(ledger Ledger, astCache ASTCache, options ...TransactionContextOption) *TransactionContext {
 	ctx := &TransactionContext{
 		LedgerDAL: LedgerDAL{ledger},
 		Metrics:   emptyMetricsCollector{},
+		astCache:  astCache,
 	}
 
 	for _, option := range options {
@@ -48,6 +46,7 @@
 func newTransactionContext(
 	tx *flow.TransactionBody,
 	ledger Ledger,
+	astCache ASTCache,
 	options ...TransactionContextOption,
 ) *TransactionContext {
 	signers := make([]runtime.Address, len(tx.Authorizers))
@@ -56,7 +55,7 @@
 		signers[i] = common.BytesToAddress(addr.Bytes())
 	}
 
-	ctx := newScriptContext(ledger, options...)
+	ctx := newScriptContext(ledger, astCache, options...)
 	ctx.signingAccounts = signers
 	ctx.tx = tx
 
