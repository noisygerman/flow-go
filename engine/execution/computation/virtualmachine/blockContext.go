package virtualmachine

import (
	"errors"
	"fmt"
	"math/rand"

	jsoncdc "github.com/onflow/cadence/encoding/json"

	"github.com/onflow/cadence/runtime"

	"github.com/dapperlabs/flow-go/model/flow"
	"github.com/dapperlabs/flow-go/model/hash"
)

// A BlockContext is used to execute transactions in the context of a block.
type BlockContext interface {
	// ExecuteTransaction computes the result of a transaction.
	ExecuteTransaction(
		ledger Ledger,
		tx *flow.TransactionBody,
		options ...TransactionContextOption,
	) (*TransactionResult, error)

	// ExecuteScript computes the result of a read-only script.
	ExecuteScript(ledger Ledger, script []byte, arguments [][]byte) (*ScriptResult, error)

	// GetAccount reads an account from this block context.
	GetAccount(ledger Ledger, addr flow.Address) (*flow.Account, error)
}

type Blocks interface {
	// ByHeight returns the block at the given height. It is only available
	// for finalized blocks.
	ByHeight(height uint64) (*flow.Block, error)
}

type blockContext struct {
	vm     *virtualMachine
	header *flow.Header
	blocks Blocks
	chain  flow.Chain
	rng    *rand.Rand
}

func (bc *blockContext) newTransactionContext(
	ledger Ledger,
	tx *flow.TransactionBody,
	options ...TransactionContextOption,
) *TransactionContext {

	signingAccounts := make([]runtime.Address, len(tx.Authorizers))
	for i, addr := range tx.Authorizers {
		signingAccounts[i] = runtime.Address(addr)
	}

	ledgerDAL := NewLedgerDAL(ledger, bc.chain)
	ctx := &TransactionContext{
		LedgerDAL:                        ledgerDAL,
		bc:                               bc,
		ledger:                           ledgerDAL,
		astCache:                         bc.vm.cache,
<<<<<<< HEAD
		Metrics:                          emptyMetricsCollector{},
		ledger:                           NewLedgerDAL(ledger, bc.simpleAddresses),
=======
>>>>>>> d2e4dc31
		signingAccounts:                  signingAccounts,
		checker:                          nil,
		logs:                             nil,
		events:                           nil,
		tx:                               tx,
		gasLimit:                         tx.GasLimit,
		uuid:                             0,
		header:                           bc.header,
		blocks:                           bc.blocks,
		signatureVerificationEnabled:     true,
		restrictedAccountCreationEnabled: true,
		restrictedDeploymentEnabled:      true,
		simpleAddresses:                  false,
		rng:                              bc.rng,
	}

	for _, option := range options {
		option(ctx)
	}

	return ctx
}

func (bc *blockContext) newScriptContext(ledger Ledger) *TransactionContext {
	return &TransactionContext{
		bc:       bc,
		astCache: bc.vm.cache,
<<<<<<< HEAD
		Metrics:  emptyMetricsCollector{},
		ledger:   NewLedgerDAL(ledger, bc.simpleAddresses),
=======
		ledger:   NewLedgerDAL(ledger, bc.chain),
>>>>>>> d2e4dc31
		header:   bc.header,
		blocks:   bc.blocks,
		gasLimit: scriptGasLimit,
	}
}

// ExecuteTransaction computes the result of a transaction.
//
// Register updates are recorded in the provided ledger view. An error is returned
// if an unexpected error occurs during execution. If the transaction reverts due to
// a normal runtime error, the error is recorded in the transaction result.
func (bc *blockContext) ExecuteTransaction(
	ledger Ledger,
	tx *flow.TransactionBody,
	options ...TransactionContextOption,
) (*TransactionResult, error) {

	txID := tx.ID()
	location := runtime.TransactionLocation(txID[:])

	ctx := bc.newTransactionContext(ledger, tx, options...)

	if ctx.signatureVerificationEnabled {
		flowErr := ctx.verifySignatures()
		if flowErr != nil {
			return &TransactionResult{
				TransactionID: txID,
				Error:         flowErr,
			}, nil
		}

		flowErr, err := ctx.checkAndIncrementSequenceNumber()
		if err != nil {
			return nil, err
		}
		if flowErr != nil {
			return &TransactionResult{
				TransactionID: txID,
				Error:         flowErr,
			}, nil
		}

		flowErr, err = ctx.deductTransactionFee(tx.Payer)
		if err != nil {
			return nil, err
		}

		if flowErr != nil {
			return &TransactionResult{
				TransactionID: txID,
				Error:         flowErr,
			}, nil
		}
	}

	err := bc.vm.executeTransaction(tx.Script, tx.Arguments, ctx, location)
	if err != nil {
		possibleRuntimeError := runtime.Error{}
		if errors.As(err, &possibleRuntimeError) {
			// runtime errors occur when the execution reverts
			return &TransactionResult{
				TransactionID: txID,
				Error: &CodeExecutionError{
					RuntimeError: possibleRuntimeError,
				},
				Logs: ctx.Logs(),
			}, nil
		}

		// other errors are unexpected and should be treated as fatal
		return nil, fmt.Errorf("failed to execute transaction: %w", err)
	}

	return &TransactionResult{
		TransactionID: txID,
		Error:         nil,
		Events:        ctx.Events(),
		Logs:          ctx.Logs(),
		GasUsed:       0, // TODO: record gas usage
	}, nil
}

func (bc *blockContext) ExecuteScript(ledger Ledger, script []byte, arguments [][]byte) (*ScriptResult, error) {
	scriptHash := hash.DefaultHasher.ComputeHash(script)

	location := runtime.ScriptLocation(scriptHash)

	ctx := bc.newScriptContext(ledger)
	value, err := bc.vm.executeScript(script, arguments, ctx, location)

	if err != nil {
		possibleRuntimeError := runtime.Error{}
		if errors.As(err, &possibleRuntimeError) {
			// runtime errors occur when the execution reverts
			return &ScriptResult{
				ScriptID: flow.HashToID(scriptHash),
				Error: &CodeExecutionError{
					RuntimeError: possibleRuntimeError,
				},
				Logs: ctx.Logs(),
			}, nil
		}

		return nil, fmt.Errorf("failed to execute script: %w", err)
	}

	return &ScriptResult{
		ScriptID: flow.HashToID(scriptHash),
		Value:    value,
		Logs:     ctx.Logs(),
		Events:   ctx.events,
	}, nil
}

func (bc *blockContext) GetAccount(ledger Ledger, addr flow.Address) (*flow.Account, error) {
	ledgerAccess := NewLedgerDAL(ledger, bc.chain)
	acct := ledgerAccess.GetAccount(addr)
	if acct == nil {
		return nil, nil
	}

	serviceAddress := bc.chain.ServiceAddress()

	result, err := bc.ExecuteScript(ledger, DefaultTokenBalanceScript(serviceAddress, addr), nil)
	if err != nil {
		return nil, err
	}

	if result.Error == nil {
		acct.Balance = result.Value.ToGoValue().(uint64)
	}

	return acct, nil
}

// ConvertEvents creates flow.Events from runtime.events
func ConvertEvents(txIndex uint32, tr *TransactionResult) ([]flow.Event, error) {
	flowEvents := make([]flow.Event, len(tr.Events))

	for i, event := range tr.Events {
		payload, err := jsoncdc.Encode(event)
		if err != nil {
			return nil, fmt.Errorf("failed to encode event: %w", err)
		}

		flowEvents[i] = flow.Event{
			Type:             flow.EventType(event.EventType.ID()),
			TransactionID:    tr.TransactionID,
			TransactionIndex: txIndex,
			EventIndex:       uint32(i),
			Payload:          payload,
		}
	}

	return flowEvents, nil
}<|MERGE_RESOLUTION|>--- conflicted
+++ resolved
@@ -60,11 +60,7 @@
 		bc:                               bc,
 		ledger:                           ledgerDAL,
 		astCache:                         bc.vm.cache,
-<<<<<<< HEAD
 		Metrics:                          emptyMetricsCollector{},
-		ledger:                           NewLedgerDAL(ledger, bc.simpleAddresses),
-=======
->>>>>>> d2e4dc31
 		signingAccounts:                  signingAccounts,
 		checker:                          nil,
 		logs:                             nil,
@@ -92,12 +88,8 @@
 	return &TransactionContext{
 		bc:       bc,
 		astCache: bc.vm.cache,
-<<<<<<< HEAD
 		Metrics:  emptyMetricsCollector{},
-		ledger:   NewLedgerDAL(ledger, bc.simpleAddresses),
-=======
 		ledger:   NewLedgerDAL(ledger, bc.chain),
->>>>>>> d2e4dc31
 		header:   bc.header,
 		blocks:   bc.blocks,
 		gasLimit: scriptGasLimit,
