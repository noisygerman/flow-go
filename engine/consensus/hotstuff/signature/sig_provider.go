// +build relic

package signature

import (
	"fmt"

	"github.com/dapperlabs/flow-go/crypto"
	"github.com/dapperlabs/flow-go/model/flow"
	model "github.com/dapperlabs/flow-go/model/hotstuff"
	"github.com/dapperlabs/flow-go/protocol"
)

// SigProvider provides symmetry functions to generate and verify signatures
type SigProvider struct {
	StakingSigVerifier
	RandomBeaconSigVerifier

	myID                   flow.Identifier
	protocolState          protocol.State
	stakingPrivateKey      crypto.PrivateKey // private staking key
	randomBeaconPrivateKey crypto.PrivateKey // private key for random beacon signature
<<<<<<< HEAD
=======

	isRandomBeaconEnabled bool // indicates whether random beacon signature is enabled for the cluster
>>>>>>> 83cbf3ef
}

// NewSigProvider creates an instance of SigProvider
func NewSigProvider(
	myID flow.Identifier,
	protocolState protocol.State,
	stakingSigTag string,
	stakingPrivateKey crypto.PrivateKey,
	dkgPubData *DKGPublicData,
	randomBeaconSigTag string,
	randomBeaconPrivateKey crypto.PrivateKey,
<<<<<<< HEAD
) *SigProvider {
	return &SigProvider{
		StakingSigVerifier: NewStakingSigVerifier(stakingSigTag),
		RandomBeaconSigVerifier: NewRandomBeaconSigVerifier(dkgPubData, randomBeaconSigTag),
		myID:                   myID,
		protocolState: protocolState,
		stakingPrivateKey:      stakingPrivateKey,
		randomBeaconPrivateKey: randomBeaconPrivateKey,
	}
}

// CanReconstruct returns if the given number of signature shares is enough to reconstruct the random beaccon sigs
func (s *SigProvider) CanReconstruct(numOfSigShares int) bool {
	return crypto.EnoughShares(s.dkgPubData.Size(), numOfSigShares)
=======
	isRandomBeaconEnabled bool,
) *SigProvider {
	return &SigProvider{
		StakingSigVerifier:      NewStakingSigVerifier(stakingSigTag),
		RandomBeaconSigVerifier: NewRandomBeaconSigVerifier(dkgPubData, randomBeaconSigTag),
		myID:                    myID,
		protocolState:           protocolState,
		stakingPrivateKey:       stakingPrivateKey,
		randomBeaconPrivateKey:  randomBeaconPrivateKey,
		isRandomBeaconEnabled:   isRandomBeaconEnabled,
	}
}

// VerifyRandomBeaconSig verifies a single random beacon signature for a block using the given public key
// sig - the signature to be verified
// block - the block that the signature was signed for.
// randomBeaconSignerIndex - the signer index of signer's random beacon key share.
func (s *SigProvider) VerifyRandomBeaconSig(sig crypto.Signature, block *model.Block, signerPubKey crypto.PublicKey) (bool, error) {
	// skip the validation if random beacon is not enabled
	if !s.isRandomBeaconEnabled {
		return true, nil
	}
	return s.RandomBeaconSigVerifier.VerifyRandomBeaconSig(sig, block, signerPubKey)
}

// VerifyAggregatedRandomBeaconSignature verifies an aggregated random beacon signature, which is a threshold signature
func (s *SigProvider) VerifyAggregatedRandomBeaconSignature(sig crypto.Signature, block *model.Block) (bool, error) {
	// skip the validation if random beacon is not enabled
	if !s.isRandomBeaconEnabled {
		return true, nil
	}
	return s.RandomBeaconSigVerifier.VerifyAggregatedRandomBeaconSignature(sig, block)
>>>>>>> 83cbf3ef
}

// Aggregate aggregates the given signature that signed on the given block
// block - it is needed in order to double check the reconstruct signature is valid
// And verifying the sig requires the signed message, which is the block
// sigs - the signatures to be aggregated. Assuming each signature has been verified already.
func (s *SigProvider) Aggregate(block *model.Block, sigs []*model.SingleSignature) (*model.AggregatedSignature, error) {

	// check if sigs is empty
	if len(sigs) == 0 {
		return nil, fmt.Errorf("empty signature")
	}

	// aggregate staking sigs
	aggStakingSigs, signerIDs := aggregateStakingSignature(sigs)

	aggsig := model.AggregatedSignature{
		StakingSignatures:     aggStakingSigs,
		RandomBeaconSignature: nil,
		SignerIDs:             signerIDs,
	}

	// add random beacon sig if enabled
	if s.isRandomBeaconEnabled {
		// convert signerIDs into random beacon pubkey shares
		sigShares, err := s.getSignerIDsAndSigShares(block.BlockID, sigs)
		if err != nil {
			return nil, fmt.Errorf("cannot get random beacon key shares: %w", err)
		}

		msg := BlockToBytesForSign(block)

		// reconstruct random beacon sig
		reconstructedRandomBeaconSig, err := Reconstruct(msg, s.dkgPubData, sigShares)
		if err != nil {
			return nil, fmt.Errorf("cannot reconstruct random beacon sig: %w", err)
		}
		aggsig.RandomBeaconSignature = reconstructedRandomBeaconSig
	}

	return &aggsig, nil
}

func aggregateStakingSignature(sigs []*model.SingleSignature) ([]crypto.Signature, []flow.Identifier) {
	// This implementation is a naive way of aggregation the signatures. It will work, with
	// the downside of costing more bandwidth.
	// The more optimal way, which is the real aggregation, will be implemented when the crypto
	// API is available.
	aggsig := make([]crypto.Signature, len(sigs))
	for i, sig := range sigs {
		aggsig[i] = sig.StakingSignature
	}

	// pick signer IDs from signatures
	signerIDs := make([]flow.Identifier, len(sigs))
	for i, sig := range sigs {
		signerIDs[i] = sig.SignerID
	}

	return aggsig, signerIDs
}

// VoteFor signs a Block and returns the Vote for that Block
func (s *SigProvider) VoteFor(block *model.Block) (*model.Vote, error) {
	// convert to bytes to be signed
	msg := BlockToBytesForSign(block)

	// generate staking signature
	stakingSig, err := s.stakingPrivateKey.Sign(msg, s.stakingHasher)
	if err != nil {
		return nil, fmt.Errorf("fail to sign block (%x) to vote: %w", block.BlockID, err)
	}

	sig := model.SingleSignature{
		StakingSignature:      stakingSig,
		RandomBeaconSignature: nil,
		SignerID:              s.myID,
	}

	if s.isRandomBeaconEnabled {
		// generate random beacon signature
		randomBeaconSig, err := s.randomBeaconPrivateKey.Sign(msg, s.randomBeaconHasher)
		if err != nil {
			return nil, fmt.Errorf("fail to sign block (%x) to vote: %w", block.BlockID, err)
		}
		sig.RandomBeaconSignature = randomBeaconSig
	}

	return &model.Vote{
		BlockID:   block.BlockID,
		View:      block.View,
		Signature: &sig,
	}, nil
}

// Propose signs a Block and returns the Proposal
func (s *SigProvider) Propose(block *model.Block) (*model.Proposal, error) {
	// convert to bytes to be signed
	msg := BlockToBytesForSign(block)

	// generate staking signature
	stakingSig, err := s.stakingPrivateKey.Sign(msg, s.stakingHasher)
	if err != nil {
		return nil, fmt.Errorf("fail to sign block (%x) to propose: %w", block.BlockID, err)
	}

	proposal := model.Proposal{
		Block:                 block,
		StakingSignature:      stakingSig,
		RandomBeaconSignature: nil,
	}

	if s.isRandomBeaconEnabled {
		// generate random beacon signature
		randomBeaconSig, err := s.randomBeaconPrivateKey.Sign(msg, s.randomBeaconHasher)
		if err != nil {
			return nil, fmt.Errorf("fail to sign block (%x) to propose: %w", block.BlockID, err)
		}
		proposal.RandomBeaconSignature = randomBeaconSig
	}

	return &proposal, nil
}

func (s *SigProvider) getSignerIDsAndSigShares(blockID flow.Identifier, sigs []*model.SingleSignature) ([]*SigShare, error) {
	// sanity check
	if len(sigs) == 0 {
		return nil, fmt.Errorf("signatures should not be empty")
	}

	// lookup signer by signer ID and make SigShare
	sigShares := make([]*SigShare, len(sigs))
	for i, sig := range sigs {
		// TODO: confirm if combining into one query is possible and faster
		signer, err := s.protocolState.AtBlockID(blockID).Identity(sig.SignerID)
		if err != nil {
			return nil, fmt.Errorf("cannot get identity by signer ID: %v, %w", sig.SignerID, err)
		}

		sigShare := SigShare{
			Signature:    sigs[i].RandomBeaconSignature,
			SignerPubKey: signer.RandomBeaconPubKey,
		}
		sigShares[i] = &sigShare
	}

	return sigShares, nil
}

// BlockToBytesForSign generates the bytes that was signed for a block
// Note: this function should be reused when signing a block or a vote
func BlockToBytesForSign(block *model.Block) []byte {
	// TODO: we are supposed to sign on `encode(BlockID, View)`
	// but what actually signing is `hash(encoding(BlockID, View))`
	// it works, but the hash is useless, because the signing function
	// in crypto library will always hash it.
	// so instead of using MakeID, we could just return the encoded tuple
	// of BlockID and View
	msg := flow.MakeID(struct {
		BlockID flow.Identifier
		View    uint64
	}{
		BlockID: block.BlockID,
		View:    block.View,
	})
	return msg[:]
}<|MERGE_RESOLUTION|>--- conflicted
+++ resolved
@@ -20,11 +20,8 @@
 	protocolState          protocol.State
 	stakingPrivateKey      crypto.PrivateKey // private staking key
 	randomBeaconPrivateKey crypto.PrivateKey // private key for random beacon signature
-<<<<<<< HEAD
-=======
 
 	isRandomBeaconEnabled bool // indicates whether random beacon signature is enabled for the cluster
->>>>>>> 83cbf3ef
 }
 
 // NewSigProvider creates an instance of SigProvider
@@ -36,22 +33,6 @@
 	dkgPubData *DKGPublicData,
 	randomBeaconSigTag string,
 	randomBeaconPrivateKey crypto.PrivateKey,
-<<<<<<< HEAD
-) *SigProvider {
-	return &SigProvider{
-		StakingSigVerifier: NewStakingSigVerifier(stakingSigTag),
-		RandomBeaconSigVerifier: NewRandomBeaconSigVerifier(dkgPubData, randomBeaconSigTag),
-		myID:                   myID,
-		protocolState: protocolState,
-		stakingPrivateKey:      stakingPrivateKey,
-		randomBeaconPrivateKey: randomBeaconPrivateKey,
-	}
-}
-
-// CanReconstruct returns if the given number of signature shares is enough to reconstruct the random beaccon sigs
-func (s *SigProvider) CanReconstruct(numOfSigShares int) bool {
-	return crypto.EnoughShares(s.dkgPubData.Size(), numOfSigShares)
-=======
 	isRandomBeaconEnabled bool,
 ) *SigProvider {
 	return &SigProvider{
@@ -84,7 +65,6 @@
 		return true, nil
 	}
 	return s.RandomBeaconSigVerifier.VerifyAggregatedRandomBeaconSignature(sig, block)
->>>>>>> 83cbf3ef
 }
 
 // Aggregate aggregates the given signature that signed on the given block
